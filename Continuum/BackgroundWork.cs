﻿using System;
using System.Collections.Generic;
using System.ComponentModel;
//using System.Data;
using System.Linq;
using System.Threading.Tasks;
using System.Windows.Forms;
using System.Diagnostics;
using System.IO;
using System.Runtime.Serialization.Formatters.Binary;
using System.Net;
using Microsoft.Research.Science.Data.Imperative;
using Microsoft.Research.Science.Data;
using Python;
using Python.Runtime;
using Microsoft.VisualBasic;
using System.Threading;

namespace ContinuumNS
{
    /// <summary>
    /// Class that executes lengthy processes on a separate (background) thread so that the GUI doesn't appear unresponsive.
    /// Background tasks include: 
    /// 1) Topography and Land Cover import
    /// 2) MERRA2 data download and long-term data extracting (ERA5 (downloads currently must be done outside C3 and MERRA2)
    /// 3) Met site calcs and model creation
    /// 4) Turbine site calcs and estimates
    /// 5) Round Robin analysis
    /// 6) Map and WRG file creation
    /// 7) Exceedance Monte Carlo analysis
    /// 8) Shadow flicker model
    /// 9) Ice throw model
    /// 10) Save As file and node SRDH recalculation (if land cover key changed)
    /// </summary>
    public partial class BackgroundWork : Form
    {

        /// <summary> Set to true when task is finished. Checked during unit tests </summary>
        public bool DoWorkDone = false;
        /// <summary> Set to true if Background worker did not finish and was cancelled  </summary>
        public bool WasReturned = false;

        /// <summary> Class initializer </summary>
        public BackgroundWork()
        {
            InitializeComponent();
        }

        ////////////////////////////////////////////////////////////////////////////////////////////////////////

        /// <summary> Struct containing Continuum instance and filename </summary>
        public struct Vars_for_BW
        {
            /// <summary> Continuum instance </summary>
            public Continuum thisInst;
            /// <summary> File to be imported </summary>
            public string Filename;            
        }

        /// <summary> Struct containg info needed to create WRG file </summary>
        public struct Vars_for_WRG_file
        {
            /// <summary> Continuum instance </summary>
            public Continuum thisInst;
            /// <summary> Map used to generate WRG file </summary>
            public string mapName;
            /// <summary> User-entered mean air density </summary>
            public double density;
            /// <summary> WRG filename </summary>
            public string outputFile;
        }

        /// <summary> Struct containing new/old filename used in 'Save As' </summary>
        public struct Vars_for_Save_As
        {
            /// <summary> Old Continuum filename </summary>
            public string oldFilename;
            /// <summary> New Continuum filename </summary>
            public string newFilename;
        }

        /// <summary> Contains Continuum instance and Map object </summary>
        public struct Vars_for_Gen_Map
        {
            /// <summary> Continuum instance </summary>
            public Continuum thisInst;
            /// <summary> Map to be generated </summary>
            public Map thisMap;
            /// <summary> Selected MCP method </summary>
            public string MCP_Method;
        }

        /// <summary> Contains Continuum instance and wake model </summary>
        public struct Vars_for_TurbCalcs
        {
            /// <summary> Continuum instance </summary>
            public Continuum thisInst;
            /// <summary> Wake model to use in net calcs </summary>
            public Wake_Model thisWakeModel;
            /// <summary> Selected MCP method </summary>
            public string MCP_Method;
        }

        /// <summary> Contains Continuum instance and selected subset size </summary>
        public struct Vars_for_RoundRobin
        {
            /// <summary> Round Robin met subset size </summary>
            public int Min_RR_Size;
            /// <summary> Continuum instance </summary>
            public Continuum thisInst;
            /// <summary> Selected MCP method </summary>
            public string MCP_Method;
        }

        /// <summary> Contains MERRA2 object to extract from local files </summary>
        public struct Vars_for_MERRA
        {
            /// <summary> MERRA2 object to fill with data </summary>
            public Reference thisMERRA;
            /// <summary> MERRA2 nodes to pull from local files </summary>
            public Reference.RefData_Pull[] nodesToPull;
            /// <summary> Continuum instance </summary>
            public Continuum thisInst;
            /// <summary> Selected MCP method </summary>
            public string MCP_type;
            /// <summary> Selected met (if any) to conduct MCP </summary>
            public Met thisMet;
        }

        /// <summary> Contains objects to extract reference data from local files </summary>
        public struct Vars_for_ReferenceData_Extract
        {
            /// <summary> Reference object to fill with data </summary>
            public Reference thisRef;
            /// <summary> Reference nodes to pull from local files </summary>
            public Reference.RefData_Pull[] nodesToPull;
            /// <summary> Continuum instance </summary>
            public Continuum thisInst;
        }

        /// <summary> Contains LT Reference data download form </summary>
        public struct Vars_for_Reference_Download
        {
            /// <summary> Reference data download form </summary>
            public ReferenceCollection.RefDataDownload thisRefDownload;
            /// <summary> Continuum instance </summary>
            public Continuum thisInst;

        }

        public struct Vars_for_MetTS_Import
        {
            public Continuum thisInst;
            public List<DataGridViewColumn> cols;
            public List<DataGridViewRow> rows;
            public bool isTest;
        }

        //////////////////////////////////////////////////////////////////////////////////////////////////////////////////////////

        /// <summary> Calls Met Calcs background worker and runs background task </summary>        
        public void Call_BW_MetCalcs(Vars_for_BW theArgs)
        {
            // Calls Met Calcs background worker
            Show();
            BackgroundWorker_MetCalcs.RunWorkerAsync(theArgs);
        }

        private void BackgroundWorker_MetCalcs_DoWork(object sender, DoWorkEventArgs e)
        {
            // For each met, calculates exposure and grid stats, create met pairs and perform WS cross-prediction, finds site-calibrated model (if >1 met)
            // updates turbine calculations (if any)
            DoWorkDone = false;
            WasReturned = false;
            Vars_for_BW theArgs = (Vars_for_BW)e.Argument;
            Continuum thisInst = theArgs.thisInst;

            MetCollection metList = thisInst.metList;
            TopoInfo topo = thisInst.topo;
            MetPairCollection metPairs = thisInst.metPairList;
            ModelCollection modelList = thisInst.modelList;
            NodeCollection nodeList = new NodeCollection();

            string textForProgBar = "Importing Met Sites";
            BackgroundWorker_MetCalcs.ReportProgress(0, textForProgBar);
            int numMets = metList.ThisCount;
            int numRadii = thisInst.radiiList.ThisCount;

            textForProgBar = "Calculating exposures at met sites.";
            BackgroundWorker_MetCalcs.ReportProgress(0, textForProgBar);

            // Get elevs for calcs
            topo.GetElevsAndSRDH_ForCalcs(thisInst, null, false);

            // Do Exposure calcs at new met site(s) and update bulk UW and DW expos at all other mets
            for (int m = 0; m < numMets; m++)
            {
                for (int r = 0; r < numRadii; r++)
                {
                    if (BackgroundWorker_MetCalcs.CancellationPending == true)
                    {
                        e.Cancel = true;
                        WasReturned = true;
                        return;
                    }

                    metList.CalcMetExposures(m, r, thisInst);
                }
            }

            metList.expoIsCalc = true;

            if (topo.gotSR == true)
                metList.SRDH_IsCalc = true;

            textForProgBar = "Finished exposure calculations at met sites.";
            BackgroundWorker_MetCalcs.ReportProgress(10, textForProgBar);

            for (int i = 0; i < numMets; i++)
            {
                if (BackgroundWorker_MetCalcs.CancellationPending == true)
                {
                    e.Cancel = true;
                    WasReturned = true;
                    return;
                }

                Met thisMet = metList.metItem[i];

                if (thisMet.gridStats.stats == null)
                    thisMet.gridStats.GetGridArrayAndCalcStats(thisMet.UTMX, thisMet.UTMY, thisInst);

                // Find flow separation nodes for met site
                if (topo.useSepMod == true) thisMet.GetFlowSepNodes(nodeList, thisInst);

                textForProgBar = "Finished grid stat calculations at " + (i + 1).ToString() + "/" + numMets + " met sites.";
                BackgroundWorker_MetCalcs.ReportProgress(10 + 40 * (i + 1) / numMets, textForProgBar);
            }

            // If using time series mets and isMCPd = true, only create model if all mets have LT ests (i.e. user might have to import reference data) TAKING THIS OUT 3/12/204
            thisInst.metList.AreAllMetsMCPd();
       /*     if (thisInst.metList.isTimeSeries && thisInst.metList.allMCPd == false)
            {
                e.Cancel = true;
                WasReturned = true;
                return;
            }
       */

            // Create met pairs with single met models at all radii in list.  First checks to see what pairs already exist before making new ones.
            metPairs.CreateMetPairs(thisInst);
            int numPairs = metPairs.PairCount;

            // if imported coeffs are used, don't do site-calibration
            int importedInd = modelList.GetImportedModelInd();
            int Keep_Imported = 0;

            if (importedInd >= 0)
            {
                if (numPairs > 0)
                    Keep_Imported = (int)MessageBox.Show("Model coefficients have been imported for this analysis. Do you wish to keep this model or create a new site-calibrated model" +
                        " with the mets being imported? Click Yes to keep imported model. Click No to delete imported model and create site-calibrated model.", "Continuum 3", MessageBoxButtons.YesNo);

                if (Keep_Imported == (int)DialogResult.No)
                    modelList.ClearImported();

            }
            else if (importedInd == -1)
                Keep_Imported = 0;

            if (Keep_Imported == 0)
            {
                textForProgBar = "Finding site-calibrated models...";
                BackgroundWorker_MetCalcs.ReportProgress(0, textForProgBar);
                modelList.ClearImported();

                if (metList.isTimeSeries == false || metList.allMCPd == false)
                {
                    BackgroundWorker_MetCalcs.ReportProgress(50, textForProgBar);
                    if (thisInst.metList.ThisCount == 1)
                        modelList.CreateDefaultModels(thisInst);
                    else
                        modelList.FindSiteCalibratedModels(thisInst, Met.TOD.All, Met.Season.All, thisInst.modeledHeight);
                }
                else // seasonal and diurnal models created using long-term estimated time series
                {
                    if (thisInst.metList.ThisCount == 1)
                    {
                        modelList.CreateDefaultModels(thisInst);
                    }
                    else
                    {
                        // Create a model using all hours and all seasons
                        modelList.FindSiteCalibratedModels(thisInst, Met.TOD.All, Met.Season.All, thisInst.modeledHeight);

                        if ((thisInst.metList.numTOD != 1) || (thisInst.metList.numSeason != 1)) // uses day/night and/or seasonal models
                        {
                            if (thisInst.metList.numTOD > 1 && thisInst.metList.numSeason == 1) // use day/night model, not seasonal
                            {
                                modelList.FindSiteCalibratedModels(thisInst, Met.TOD.Day, Met.Season.All, thisInst.modeledHeight);
                                BackgroundWorker_MetCalcs.ReportProgress(50, textForProgBar);
                                modelList.FindSiteCalibratedModels(thisInst, Met.TOD.Night, Met.Season.All, thisInst.modeledHeight);
                            }
                            else if (thisInst.metList.numTOD == 1 && thisInst.metList.numSeason > 1) // uses seasonal models but not day/night
                            {
                                modelList.FindSiteCalibratedModels(thisInst, Met.TOD.All, Met.Season.Winter, thisInst.modeledHeight);
                                BackgroundWorker_MetCalcs.ReportProgress(25, textForProgBar);
                                modelList.FindSiteCalibratedModels(thisInst, Met.TOD.All, Met.Season.Spring, thisInst.modeledHeight);
                                BackgroundWorker_MetCalcs.ReportProgress(50, textForProgBar);
                                modelList.FindSiteCalibratedModels(thisInst, Met.TOD.All, Met.Season.Summer, thisInst.modeledHeight);
                                BackgroundWorker_MetCalcs.ReportProgress(75, textForProgBar);
                                modelList.FindSiteCalibratedModels(thisInst, Met.TOD.All, Met.Season.Fall, thisInst.modeledHeight);
                            }
                            else // uses seasonal and diurnal models
                            {
                                modelList.FindSiteCalibratedModels(thisInst, Met.TOD.Day, Met.Season.Winter, thisInst.modeledHeight);
                                BackgroundWorker_MetCalcs.ReportProgress(12, textForProgBar);
                                modelList.FindSiteCalibratedModels(thisInst, Met.TOD.Night, Met.Season.Winter, thisInst.modeledHeight);
                                BackgroundWorker_MetCalcs.ReportProgress(24, textForProgBar);
                                modelList.FindSiteCalibratedModels(thisInst, Met.TOD.Day, Met.Season.Spring, thisInst.modeledHeight);
                                BackgroundWorker_MetCalcs.ReportProgress(36, textForProgBar);
                                modelList.FindSiteCalibratedModels(thisInst, Met.TOD.Night, Met.Season.Spring, thisInst.modeledHeight);
                                BackgroundWorker_MetCalcs.ReportProgress(48, textForProgBar);
                                modelList.FindSiteCalibratedModels(thisInst, Met.TOD.Day, Met.Season.Summer, thisInst.modeledHeight);
                                BackgroundWorker_MetCalcs.ReportProgress(60, textForProgBar);
                                modelList.FindSiteCalibratedModels(thisInst, Met.TOD.Night, Met.Season.Summer, thisInst.modeledHeight);
                                BackgroundWorker_MetCalcs.ReportProgress(72, textForProgBar);
                                modelList.FindSiteCalibratedModels(thisInst, Met.TOD.Day, Met.Season.Fall, thisInst.modeledHeight);
                                BackgroundWorker_MetCalcs.ReportProgress(84, textForProgBar);
                                modelList.FindSiteCalibratedModels(thisInst, Met.TOD.Night, Met.Season.Fall, thisInst.modeledHeight);
                            }
                        }
                    }
                }
            }

            DoWorkDone = true;
            e.Result = thisInst;
        }

        private void BackgroundWorker_MetCalcs_ProgressChanged(object sender, ProgressChangedEventArgs e)
        {
            // Updates the met calculation progress bar
            BringToFront();
            string textForLabel = e.UserState.ToString();
            progbar.Value = e.ProgressPercentage;
            Text = "Continuum 3";
            lblprogbar.Text = textForLabel;
            Refresh();
        }

        private void BackgroundWorker_MetCalcs_RunWorkerCompleted(object sender, RunWorkerCompletedEventArgs e)
        {
            // Updates all met lists, turbine calcs, model plots etc on main form 
            if (e.Cancelled == false)
            {
                Continuum thisInst = (Continuum)e.Result;

                if (thisInst.IsDisposed == false)
                {
                    thisInst.SaveFile();
                    thisInst.updateThe.AllTABs();
                }
            }

            Close();
        }

        /// <summary> Calls topography file import background worker and runs background task </summary>        
        public void Call_BW_TopoImport(Vars_for_BW Args)
        {
            Show();
            BackgroundWorker_Topo.RunWorkerAsync(Args);
        }

        private void BackgroundWorker_Topo_DoWork(object sender, DoWorkEventArgs e)
        {
            // Opens and reads topography data from a .XYZ, .TIF, or .ADF file. Saves elevation data to local database.
            NodeCollection nodeList = new NodeCollection();
            Vars_for_BW args = (Vars_for_BW)e.Argument;
            Continuum thisInst = args.thisInst;
            DoWorkDone = false;
            WasReturned = false;

            string filename = args.Filename;
            TopoInfo topo = thisInst.topo;
            string savedFilename = thisInst.savedParams.savedFileName;
            thisInst.savedParams.topoFileName = filename;

            string connString = nodeList.GetDB_ConnectionString(savedFilename);
            string textForProgBar = "Reading in topography...";
            BackgroundWorker_Topo.ReportProgress(10, textForProgBar);

            bool isTIF = false;
            bool isSHP = false;
            bool isADF = false;

            string thisExt = filename.Substring(filename.Length - 3);

            if (thisExt == "TIF" || thisExt == "tif")
                isTIF = true;
            else if (thisExt == "SHP" || thisExt == "shp")
                isSHP = true;
            else if (thisExt == "ADF" || thisExt == "adf")
                isADF = true;

            thisInst.updateThe.Clear_Topo_DB(thisInst.savedParams.savedFileName);

            if (isTIF == true || isSHP == true || isADF == true)
            {
                bool goodToGo = topo.ReadGeoTiffTopo(filename, thisInst);

                if (goodToGo == false)
                {
                    e.Result = thisInst;
                    WasReturned = true; // for unit tests
                    return;
                }

                double[,] topoForDB = topo.topoElevs;
                topo.DecimateForPlot("topo");

                Check_class checker = new Check_class();
                // Checks elev at 8 points around each met/turbine +/-12000 m and return false if elev = -999 or if mets out of range
                goodToGo = checker.NewTopo(topo, thisInst.metList, thisInst.turbineList);

                if (topo.topoElevs == null || goodToGo == false)
                {
                    e.Result = thisInst;
                    WasReturned = true; // for unit tests
                    return;
                }

                int thisCount = 0;
                int numAll = topo.topoNumXY.X.all.num * topo.topoNumXY.Y.all.num;
                Topo_table topoEntry = new Topo_table();

                float[] elevsAlongX = new float[topo.topoNumXY.Y.all.num];
                int entryInd = 0;
                BinaryFormatter bin = new BinaryFormatter();

                using (var ctx = new Continuum_EDMContainer(connString))
                {
                    for (int i = 0; i <= topoForDB.GetUpperBound(0); i++)
                    {
                        for (int j = 0; j <= topoForDB.GetUpperBound(1); j++)
                        {
                            thisCount++;

                            elevsAlongX[entryInd] = (float)topoForDB[i, j];
                            entryInd++;

                            if (entryInd == topo.topoNumXY.Y.all.num)
                            {
                                textForProgBar = "Reading in topography...";
                                int Prog = Convert.ToInt16(100 * ((double)thisCount / (numAll - 1)));
                                BackgroundWorker_Topo.ReportProgress(Prog, textForProgBar);

                                MemoryStream MS2 = new MemoryStream();
                                bin.Serialize(MS2, elevsAlongX);
                                topoEntry.Elevs = MS2.ToArray();

                                ctx.Topo_table.Add(topoEntry);
                                ctx.SaveChanges();
                                entryInd = 0;
                                elevsAlongX = new float[topo.topoNumXY.Y.all.num];
                            }


                            if (BackgroundWorker_Topo.CancellationPending == true)
                            {
                                thisInst.topo.topoElevs = null;
                                thisInst.updateThe.Clear_Topo_DB(thisInst.savedParams.savedFileName);
                                e.Cancel = true;
                                WasReturned = true; // for unit tests
                                return;
                            }
                        }
                    }

                    ctx.SaveChanges();
                    ctx.Database.Connection.Close();
                }
            }

            topo.gotTopo = true;

            DoWorkDone = true;
            e.Result = thisInst;
        }

        private void BackgroundWorker_Topo_ProgressChanged(object sender, ProgressChangedEventArgs e)
        {
            // Updates the topo data import progress bar
            string Text_for_label = e.UserState.ToString();

            if (e.ProgressPercentage <= 100)
                progbar.Value = e.ProgressPercentage;
            else
                progbar.Value = 100;

            Text = "Continuum 3";
            lblprogbar.Text = Text_for_label;
            Refresh();
        }

        private void BackgroundWorker_Topo_RunWorkerCompleted(object sender, RunWorkerCompletedEventArgs e)
        {
            // Updates the topography contour map and map on Advanced tab and saves file                        
            if (e.Cancelled == false)
            {
                Continuum thisInst = (Continuum)e.Result;

                if (thisInst.IsDisposed == false)
                {
                    thisInst.SaveFile();
                    thisInst.updateThe.AllTABs();
                }
            }

            Close();
        }

        /// <summary> Calls land cover file import background worker and runs background task      /// </summary>
        /// <param name="Args"></param>
        public void Call_BW_LandCoverImport(Vars_for_BW Args)
        {
            Show();
            BackgroundWorker_LandCover.RunWorkerAsync(Args);
        }

        private void BackgroundWorker_LandCover_DoWork(object sender, DoWorkEventArgs e)
        {
            // Opens and reads in land cover data as .TIF file, calculate SRDH at mets and turbine sites

            Vars_for_BW The_args = (Vars_for_BW)e.Argument;
            Continuum thisInst = The_args.thisInst;
            TopoInfo topo = thisInst.topo;
            string savedFilename = thisInst.savedParams.savedFileName;
            string wholePath = The_args.Filename;
            MetCollection metList = thisInst.metList;
            TurbineCollection turbList = thisInst.turbineList;
            NodeCollection nodeList = new NodeCollection();
            thisInst.savedParams.landCoverFileName = wholePath;

            DoWorkDone = false;
            WasReturned = false;

            string textForProgBar = "Reading in land cover data...";
            BackgroundWorker_LandCover.ReportProgress(10, textForProgBar);

            if (topo.LC_Key == null)
                topo.SetUS_NLCD_Key();

            bool goodToGo = topo.ReadGeoTiffLandCover(wholePath, thisInst);

            if (topo.landCover == null || goodToGo == false)
            {
                e.Result = thisInst;
                WasReturned = true; // for unit tests
                return;
            }

            int[,] landCoverForDB = topo.landCover;
            topo.DecimateForPlot("LC");
            Check_class checker = new Check_class();
            bool Input_LC = checker.NewLandCover(topo, metList, turbList);  // Check that all existing mets and turbines fall within bounds of new land cover data

            if (Input_LC == false)
            {
                e.Result = thisInst;
                WasReturned = true; // for unit tests
                return;
            }

            int thisCount = 0;
            int numAll = topo.LC_NumXY.X.all.num * topo.LC_NumXY.Y.all.num;
            LandCover_table LC_Entry = new LandCover_table();

            int[] LCsAlongX = new int[topo.LC_NumXY.Y.all.num];
            int entryInd = 0;
            BinaryFormatter bin = new BinaryFormatter();
            string connString = nodeList.GetDB_ConnectionString(savedFilename);

            using (var ctx = new Continuum_EDMContainer(connString))
            {
                for (int i = 0; i <= landCoverForDB.GetUpperBound(0); i++)
                {
                    for (int j = 0; j <= landCoverForDB.GetUpperBound(1); j++)
                    {
                        thisCount++;

                        LCsAlongX[entryInd] = landCoverForDB[i, j];
                        entryInd++;

                        if (entryInd == topo.LC_NumXY.Y.all.num)
                        {
                            textForProgBar = "Reading in land cover...";
                            int prog = Convert.ToInt16(100 * ((double)thisCount / (numAll - 1)));
                            BackgroundWorker_LandCover.ReportProgress(prog, textForProgBar);

                            MemoryStream MS2 = new MemoryStream();
                            bin.Serialize(MS2, LCsAlongX);
                            LC_Entry.LandCover = MS2.ToArray();

                            ctx.LandCover_table.Add(LC_Entry);
                            ctx.SaveChanges();
                            entryInd = 0;
                            LCsAlongX = new int[topo.LC_NumXY.Y.all.num];
                        }

                        if (BackgroundWorker_LandCover.CancellationPending == true)
                        {
                            thisInst.topo.gotSR = false;
                            thisInst.updateThe.Clear_LandCover_DB(thisInst.savedParams.savedFileName);
                            e.Result = thisInst;
                            WasReturned = true; // for unit tests
                            return;
                        }
                    }
                }

                ctx.SaveChanges();
                ctx.Database.Connection.Close();
            }

            topo.gotSR = true;

            // Calculate SR/DH at mets, turbines, and nodes in database
            thisInst.topo.GetElevsAndSRDH_ForCalcs(thisInst, null, true);
            metList.ReCalcSRDH(thisInst.topo, thisInst.radiiList);

            turbList.ReCalcTurbine_SRDH(thisInst);

            // Recalculates SR/DH with new land cover key (or calculates SR/DH with newly imported land cover)
            Nodes nodeFromDB = new Nodes();
            int nodeCount = 0;

            try
            {
                using (var context = new Continuum_EDMContainer(connString))
                {
                    var node_db = from N in context.Node_table.Include("expo") select N;
                    int totalCount = node_db.Count();

                    foreach (var N in node_db)
                    {
                        int numExpo = N.expo.Count();
                        nodeFromDB.UTMX = N.UTMX;
                        nodeFromDB.UTMY = N.UTMY;

                        nodeFromDB.expo = new Exposure[numExpo];

                        if (nodeCount % 10 == 0)
                        {
                            textForProgBar = "Recalculating SR/DH at Nodes in database. Node: " + nodeCount + "/" + totalCount;
                            BackgroundWorker_LandCover.ReportProgress(100 * nodeCount / totalCount, textForProgBar);
                        }

                        for (int i = 0; i <= numExpo - 1; i++)
                        {
                            nodeFromDB.expo[i] = new Exposure();
                            nodeFromDB.expo[i].radius = N.expo.ElementAt(i).radius;
                            nodeFromDB.expo[i].exponent = N.expo.ElementAt(i).exponent;
                            int numSectors = 1;

                            // Recalc SR / DH                            
                            int smallerRadius = thisInst.topo.GetSmallerRadius(nodeFromDB.expo, nodeFromDB.expo[i].radius, nodeFromDB.expo[i].exponent, numSectors);

                            if (smallerRadius == 0 || numSectors > 1)
                            { // when sector avg is used, can//t add on to exposure calcs...so gotta do it the long way
                                thisInst.topo.CalcSRDH(ref nodeFromDB.expo[i], nodeFromDB.UTMX, nodeFromDB.UTMY, nodeFromDB.expo[i].radius, nodeFromDB.expo[i].exponent, thisInst.metList.numWD);
                            }
                            else
                            {
                                Exposure smallerExpo = thisInst.topo.GetSmallerRadiusExpo(nodeFromDB.expo, smallerRadius, nodeFromDB.expo[i].exponent, numSectors);
                                thisInst.topo.CalcSRDHwithSmallerRadius(ref nodeFromDB.expo[i], nodeFromDB.UTMX, nodeFromDB.UTMY, nodeFromDB.expo[i].radius, nodeFromDB.expo[i].exponent, numSectors, smallerRadius, smallerExpo, thisInst.metList.numWD);
                            }

                            // Write back to expo_db
                            MemoryStream MS7 = new MemoryStream();
                            MemoryStream MS8 = new MemoryStream();

                            if (nodeFromDB.expo[i].SR != null)
                            {
                                bin.Serialize(MS7, nodeFromDB.expo[i].SR);
                                N.expo.ElementAt(i).SR_Array = MS7.ToArray();
                            }

                            if (nodeFromDB.expo[i].dispH != null)
                            {
                                bin.Serialize(MS8, nodeFromDB.expo[i].dispH);
                                N.expo.ElementAt(i).DH_Array = MS8.ToArray();
                            }
                        }

                        nodeCount++;
                    }

                    // Save DB
                    context.SaveChanges();
                    context.Database.Connection.Close();
                }

            }
            catch (Exception ex)
            {
                MessageBox.Show(ex.InnerException.ToString());
                WasReturned = true; // for unit tests
                return;
            }

            DoWorkDone = true;
            e.Result = thisInst;
        }

        private void BackgroundWorker_LandCover_ProgressChanged(object sender, ProgressChangedEventArgs e)
        {
            // Update progress bar for land cover data import
            string Text_for_label = e.UserState.ToString();
            if (e.ProgressPercentage <= 100)
                progbar.Value = e.ProgressPercentage;
            else
                progbar.Value = 100;

            Text = "Continuum 3";
            lblprogbar.Text = Text_for_label;
            Refresh();
        }

        private void BackgroundWorker_LandCover_RunWorkerCompleted(object sender, RunWorkerCompletedEventArgs e)
        {
            // Updates met and turbine SRDH plots and tables, topo map, Advanced tab after land cover data import
            Continuum thisInst = (Continuum)e.Result;

            if (thisInst.IsDisposed == false)
            {
                if (e.Cancelled == false)
                    thisInst.SaveFile();

                thisInst.updateThe.AllTABs();
            }

            Close();
        }

        /// <summary> Calls .MAP roughness file import background worker and runs background task </summary>        
        public void Call_BW_WAsP_Map(Vars_for_BW Args)
        {
            Show();
            BackgroundWorker_WAsP_Map.RunWorkerAsync(Args);
        }

        private void BackgroundWorker_WAsP_Map_DoWork(object sender, DoWorkEventArgs e)
        {
            // Reads in a .MAP surface roughness contour file and creates the LandCover map (to do: import shape files)
            Vars_for_BW theArgs = (Vars_for_BW)e.Argument;
            Continuum thisInst = theArgs.thisInst;
            string fileName = theArgs.Filename;
            TopoInfo topo = thisInst.topo;
            MetCollection metList = thisInst.metList;
            TurbineCollection turbList = thisInst.turbineList;
            InvestCollection radiiList = thisInst.radiiList;
            string savedFilename = thisInst.savedParams.savedFileName;
            NodeCollection nodeList = new NodeCollection();

            /*    bool Is_TIF = false;
                bool Is_SHP = false;

                if (fileName.Substring(fileName.Length - 3) == "TIF" || fileName.Substring(fileName.Length - 3) == "tif")
                    Is_TIF = true;
                else if (fileName.Substring(fileName.Length - 3) == "SHP" || fileName.Substring(fileName.Length - 3) == "shp")
                    Is_SHP = true;

                if (Is_SHP == true)
                {
                    UTM_conversion UTM = new UTM_conversion();
                    topo.Read_SHP_Roughness(fileName, UTM); //// this doesn;t work yet
                }
    */

            StreamReader sr = new StreamReader(fileName);

            for (int i = 0; i <= 3; i++)
                sr.ReadLine();

            TopoInfo.Roughness_Map_Struct[] theseShapes = null;
            int shapeCount = 0;

            string textForProgBar = "";
            BackgroundWorker_WAsP_Map.ReportProgress(20, textForProgBar);

            topo.LC_NumXY.X.all.min = 10000000;
            topo.LC_NumXY.X.all.max = 0;
            topo.LC_NumXY.Y.all.min = 10000000;
            topo.LC_NumXY.Y.all.max = 0;

            // Read file and save all shapes in These_shapes() array
            // Roughness_Map_Struct has: minX/Y, maxX/Y, Left_Rough, Right_Rough, numPoints, Points()  UTM_X_Y, Is_Closed as bool
            // Define Min/Max_UTM_LC based on Min/Max X/Y of shapes

            // Read file and create array of Roughness_Map_Struct objects: These_shapes()
            // Also find min/max X/Y of all shapes to determine extent and dimensions of landCover array

            while (sr.EndOfStream == false)
            {
                Array.Resize(ref theseShapes, shapeCount + 1);
                theseShapes[shapeCount] = new TopoInfo.Roughness_Map_Struct();

                string thisDataString = sr.ReadLine();
                string[] dataSplit = thisDataString.Split(' ');

                string[] trimmedDataSplit = new string[0];
                int dataCount = 0;

                if (dataSplit == null)
                {
                    MessageBox.Show("Error importing .MAP file.");
                    e.Result = thisInst;
                    return;
                }

                for (int i = 0; i < dataSplit.Length; i++)
                {
                    if (dataSplit[i] != "")
                    {
                        dataCount++;
                        Array.Resize(ref trimmedDataSplit, dataCount);
                        trimmedDataSplit[dataCount - 1] = dataSplit[i];
                    }
                }

                if (trimmedDataSplit.Length == 3)
                {
                    theseShapes[shapeCount].leftRough = Convert.ToSingle(trimmedDataSplit[0]);
                    theseShapes[shapeCount].rightRough = Convert.ToSingle(trimmedDataSplit[1]);
                    theseShapes[shapeCount].numPoints = Convert.ToInt16(trimmedDataSplit[2]);
                }
                else
                {
                    MessageBox.Show("Error importing .MAP file.");
                    e.Result = thisInst;
                    return;
                }

                theseShapes[shapeCount].isClosed = true;

                int pointCount = 0;
                theseShapes[shapeCount].points = new TopoInfo.UTM_X_Y[theseShapes[shapeCount].numPoints];

                while (pointCount < theseShapes[shapeCount].numPoints)
                {
                    thisDataString = sr.ReadLine();
                    dataSplit = thisDataString.Split(' ');

                    if (dataSplit != null)
                    {
                        dataCount = 0;
                        trimmedDataSplit = new string[0];
                        for (int i = 0; i < dataSplit.Length; i++)
                        {
                            if (dataSplit[i] != "")
                            {
                                dataCount++;
                                Array.Resize(ref trimmedDataSplit, dataCount);
                                trimmedDataSplit[dataCount - 1] = dataSplit[i];
                            }
                        }

                        for (int i = 0; i <= trimmedDataSplit.Length - 2; i = i + 2)
                        {
                            theseShapes[shapeCount].points[pointCount].UTMX = Convert.ToSingle(trimmedDataSplit[i]);
                            theseShapes[shapeCount].points[pointCount].UTMY = Convert.ToSingle(trimmedDataSplit[i + 1]);

                            if (theseShapes[shapeCount].points[pointCount].UTMX < topo.LC_NumXY.X.all.min) topo.LC_NumXY.X.all.min = theseShapes[shapeCount].points[pointCount].UTMX;
                            if (theseShapes[shapeCount].points[pointCount].UTMX > topo.LC_NumXY.X.all.max) topo.LC_NumXY.X.all.max = theseShapes[shapeCount].points[pointCount].UTMX;
                            if (theseShapes[shapeCount].points[pointCount].UTMY < topo.LC_NumXY.Y.all.min) topo.LC_NumXY.Y.all.min = theseShapes[shapeCount].points[pointCount].UTMY;
                            if (theseShapes[shapeCount].points[pointCount].UTMY > topo.LC_NumXY.Y.all.max) topo.LC_NumXY.Y.all.max = theseShapes[shapeCount].points[pointCount].UTMY;

                            pointCount++;
                        }
                    }
                }

                shapeCount++;
                textForProgBar = "Reading surface roughness file.";
                BackgroundWorker_WAsP_Map.ReportProgress(20, textForProgBar);
            }

            sr.Close();

            // Find Min/Max X/Y of each shape and determine if the shape is closed or if it is a line

            for (int i = 0; i < shapeCount; i++)
                topo.FindShapeMinMaxAndIsClosed(ref theseShapes[i]);

            // Now create land cover key: count all unique roughness values and assign default DH height to each

            topo.CreateLC_KeyUsingMAP_Shapes(theseShapes);

            topo.LC_NumXY.X.all.reso = 30;
            topo.LC_NumXY.Y.all.reso = 30;

            topo.LC_NumXY.X.all.num = Convert.ToInt16((topo.LC_NumXY.X.all.max - topo.LC_NumXY.X.all.min) / topo.LC_NumXY.X.all.reso + 1);
            topo.LC_NumXY.Y.all.num = Convert.ToInt16((topo.LC_NumXY.Y.all.max - topo.LC_NumXY.Y.all.min) / topo.LC_NumXY.Y.all.reso + 1);

            topo.landCover = new int[topo.LC_NumXY.X.all.num, topo.LC_NumXY.Y.all.num];

            // Traces each line of each shape and assigns LC codes to +/-90m from each line segment
            topo.AssignLC_CodesToShapeContours(theseShapes);

            // Now fill in blanks
            topo.FillInLC_Array();

            LandCover_table LC_Entry = new LandCover_table();

            int[] LCs_Along_X = new int[topo.LC_NumXY.Y.all.num];
            int entryInd = 0;
            int thisCount = 0;
            int numAll = topo.LC_NumXY.X.all.num * topo.LC_NumXY.Y.all.num;
            BinaryFormatter bin = new BinaryFormatter();
            string connString = nodeList.GetDB_ConnectionString(savedFilename);

            using (var ctx = new Continuum_EDMContainer(connString))
            {
                for (int i = 0; i <= topo.landCover.GetUpperBound(0); i++)
                {
                    for (int j = 0; j <= topo.landCover.GetUpperBound(1); j++)
                    {
                        thisCount++;

                        LCs_Along_X[entryInd] = topo.landCover[i, j];
                        entryInd++;

                        if (entryInd == topo.LC_NumXY.Y.all.num)
                        {
                            textForProgBar = "Reading in land cover...";
                            int Prog = Convert.ToInt16(100 * ((double)thisCount / (numAll - 1)));
                            BackgroundWorker_WAsP_Map.ReportProgress(Prog, textForProgBar);

                            MemoryStream MS2 = new MemoryStream();
                            bin.Serialize(MS2, LCs_Along_X);
                            LC_Entry.LandCover = MS2.ToArray();

                            ctx.LandCover_table.Add(LC_Entry);
                            ctx.SaveChanges();
                            entryInd = 0;
                            LCs_Along_X = new int[topo.LC_NumXY.Y.all.num];
                        }

                        if (BackgroundWorker_WAsP_Map.CancellationPending == true)
                        {
                            e.Cancel = true;
                            e.Result = thisInst;
                            return;
                        }
                    }
                }

                ctx.SaveChanges();
                ctx.Database.Connection.Close();
            }

            topo.useSR = true;
            topo.gotSR = true;
            topo.DecimateForPlot("LC");

            int numMets = metList.ThisCount;
            int numRad = radiiList.ThisCount;

            double[] overallWindRose = metList.GetAvgWindRose(thisInst.modeledHeight, Met.TOD.All, Met.Season.All);

            if (overallWindRose != null)
            {
                if (metList.ThisCount > 0)
                {
                    topo.GetElevsAndSRDH_ForCalcs(thisInst, null, false);

                    if (BackgroundWorker_WAsP_Map.CancellationPending == true)
                    {
                        e.Result = thisInst;
                        return;
                    }

                    for (int m = 0; m <= numMets - 1; m++)
                    {
                        for (int r = 0; r <= numRad - 1; r++)
                        {
                            if (BackgroundWorker_WAsP_Map.CancellationPending == true)
                            {
                                e.Cancel = true;
                                e.Result = thisInst;
                                return;
                            }
                            metList.CalcMetExposures(m, r, thisInst);
                        }
                    }

                    metList.SRDH_IsCalc = true;
                }

                if (turbList.TurbineCount > 0)
                {
                    numRad = radiiList.ThisCount;

                    for (int i = 0; i <= numRad - 1; i++)
                    {
                        int radius = radiiList.investItem[i].radius;
                        double exponent = radiiList.investItem[i].exponent;

                        if (BackgroundWorker_WAsP_Map.CancellationPending == true)
                        {
                            e.Cancel = true;
                            e.Result = thisInst;
                            return;
                        }

                        turbList.CalcTurbineExposures(thisInst, radius, exponent, 1);
                        turbList.turbineCalcsDone = false;

                        textForProgBar = "Calculating surface roughness at turbine sites.";
                        BackgroundWorker_WAsP_Map.ReportProgress((i + 1) / numRad * 100, textForProgBar);
                    }
                }
            }
            e.Result = thisInst;
        }

        private void BackgroundWorker_WAsP_Map_ProgressChanged(object sender, ProgressChangedEventArgs e)
        {
            // Updates progress bar of .MAP import
            string Text_for_label = e.UserState.ToString();

            if (e.ProgressPercentage <= 100)
                progbar.Value = e.ProgressPercentage;
            else
                progbar.Value = 100;

            Text = "Continuum 3";
            lblprogbar.Text = Text_for_label;
            Refresh();
        }

        private void BackgroundWorker_WAsP_Map_RunWorkerCompleted(object sender, RunWorkerCompletedEventArgs e)
        {
            // Updates topo map, turbine and met SRDH plots and tables after .MAP roughness file import

            if (e.Cancelled == false)
            {
                Continuum thisInst = (Continuum)e.Result;
                if (thisInst.IsDisposed == false)
                {
                    thisInst.updateThe.AllTABs();
                    thisInst.ChangesMade();
                }
            }

            Close();

        }

        /// <summary> Calls Turbine Calcs and Estimates background worker and runs background task. Calculates exposure and SRDH at each turbine site, calls DoTurbineCalcs, 
        /// generates avg WS estimates and energy estimate and wake loss calcs (if net calcs) </summary>        
        public void Call_BW_TurbCalcs(Vars_for_TurbCalcs Args)
        {
            Show();
            BackgroundWorker_TurbCalcs.RunWorkerAsync(Args);
        }

        private void BackgroundWorker_TurbCalcs_DoWork(object sender, DoWorkEventArgs e)
        {
            Vars_for_TurbCalcs theArgs = (Vars_for_TurbCalcs)(e.Argument);
            Continuum thisInst = theArgs.thisInst;
            string MCP_Method = theArgs.MCP_Method;
            Wake_Model wakeModel = theArgs.thisWakeModel;
            NodeCollection nodeList = new NodeCollection();
            TurbineCollection turbList = thisInst.turbineList;
            int numTurbs = turbList.TurbineCount;
            //   int numWD = thisInst.metList.numWD;

            DoWorkDone = false;
            WasReturned = false;

            string textForProgBar = "Turbine calculations starting...";
            BackgroundWorker_TurbCalcs.ReportProgress(0, textForProgBar);

            if (wakeModel != null)
                textForProgBar = "Calculating wake losses at turbine sites.";
            else
                textForProgBar = "Calculating exposures at turbine sites.";

            BackgroundWorker_TurbCalcs.ReportProgress(0, textForProgBar);
            thisInst.topo.GetElevsAndSRDH_ForCalcs(thisInst, null, false); // Get elevs for calcs           

            for (int i = 0; i < thisInst.radiiList.ThisCount; i++)
            {
                int radius = thisInst.radiiList.investItem[i].radius;
                double exponent = thisInst.radiiList.investItem[i].exponent;

                turbList.CalcTurbineExposures(thisInst, radius, exponent, 1);

                if (wakeModel != null)
                {
                    textForProgBar = "Calculating wake losses at turbine sites.";
                    BackgroundWorker_TurbCalcs.ReportProgress(0, textForProgBar);
                }
                else
                {
                    textForProgBar = "Calculating exposures at turbine sites.";
                    int prog = (int)((double)(i + 1) / thisInst.radiiList.ThisCount * 100);
                    BackgroundWorker_TurbCalcs.ReportProgress(prog, textForProgBar);
                }

                if (BackgroundWorker_TurbCalcs.CancellationPending == true)
                {
                    thisInst.wakeModelList.RemoveWakeModel(thisInst.turbineList, thisInst.mapList, wakeModel);
                    e.Result = thisInst;
                    WasReturned = true;
                    return;
                }
            }

            if (wakeModel != null)
            {
                textForProgBar = "Calculating wake losses at turbine sites.";
                BackgroundWorker_TurbCalcs.ReportProgress(0, textForProgBar);
            }
            else
            {
                if (turbList.TurbineCount > 0 && thisInst.modelList.ModelCount > 0)
                {
                    textForProgBar = "Calculating wind speeds at 1/" + turbList.TurbineCount + " turbine sites.";
                    BackgroundWorker_TurbCalcs.ReportProgress(10, textForProgBar);
                }
            }

            // Calculate grid stats and flow separation nodes (if use flow separation model)
            for (int i = 0; i < turbList.TurbineCount; i++)
            {
                Turbine turbine = turbList.turbineEsts[i];

                if (thisInst.topo.useSepMod == true) turbine.GetFlowSepNodes(thisInst);

                if (turbine.gridStats.stats == null)
                    turbine.gridStats.GetGridArrayAndCalcStats(turbine.UTMX, turbine.UTMY, thisInst);

                textForProgBar = "Calculating terrain complexity at " + (i + 1).ToString() + "/" + turbList.TurbineCount + " turbine sites.";
                int prog = (int)((double)(i + 1) / thisInst.turbineList.TurbineCount * 100);
                BackgroundWorker_TurbCalcs.ReportProgress(prog, textForProgBar);
            }

            if ((thisInst.metList.isTimeSeries == false || thisInst.turbineList.genTimeSeries == false) && thisInst.modelList.ModelCount > 0)
            {
                // Generate average estimates based on average WS/WD distributions
                for (int i = 0; i < turbList.TurbineCount; i++)
                {
                    Turbine turbine = turbList.turbineEsts[i];

                    if (turbine.AvgWSEst_Count == 0)
                    {
                        double[] windRose = thisInst.metList.GetInterpolatedWindRose(thisInst.metList.GetMetsUsed(), turbine.UTMX, turbine.UTMY, Met.TOD.All, Met.Season.All, thisInst.modeledHeight);
                        Model[] models = thisInst.modelList.GetAllModels(thisInst, thisInst.metList.GetMetsUsed());
                        turbine.DoTurbineCalcs(thisInst, models);
                        turbine.GenerateAvgWSFromTABs(thisInst, models, windRose, false); // calculates avg WS est at turb and uncertainty of WS   

                        int prog = (int)(100.0f * (i + 1) / numTurbs);
                        textForProgBar = "Calculating wind speeds at " + (i + 1) + "/" + turbList.TurbineCount + " turbine sites.";
                        BackgroundWorker_TurbCalcs.ReportProgress(prog, textForProgBar);
                    }

                    if (BackgroundWorker_TurbCalcs.CancellationPending == true)
                    {
                        thisInst.wakeModelList.RemoveWakeModel(thisInst.turbineList, thisInst.mapList, wakeModel);
                        e.Result = thisInst;
                        WasReturned = true;
                        return;
                    }
                }
            }
            else if (thisInst.modelList.ModelCount > 0)
            {
                for (int i = 0; i < turbList.TurbineCount; i++)
                {
                    Turbine turbine = turbList.turbineEsts[i];

                    // Generate turbine wind speed estimates using seasonal/diurnal time series models. Use blank power curves and wake models, only getting free-stream WS ests here 

                    Nodes targetNode = nodeList.GetTurbNode(turbine);
                    if (thisInst.turbineList.PowerCurveCount == 0) // just do Avg_WS ests
                    {
                        // Check to see if gross ests have already been done
                        bool haveWS = turbine.HaveTS_Estimate("WS", null, new TurbineCollection.PowerCurve());

                        if (haveWS == false)
                        {                            
                                ModelCollection.TimeSeries[] thisTS = thisInst.modelList.GenerateTimeSeries(thisInst, thisInst.metList.GetMetsUsed(), targetNode, 
                                    new TurbineCollection.PowerCurve(), null, null, MCP_Method);

                                turbine.GenerateAvgWSTimeSeries(thisTS, thisInst, new Wake_Model(), false, MCP_Method, false, new TurbineCollection.PowerCurve());  // Creates and adds new Avg_Est based on time series data                                                        
                        }
                    }
                    else
                    {
                        for (int p = 0; p < turbList.PowerCurveCount; p++)
                        {
                            bool haveGross = turbine.HaveTS_Estimate("Gross", null, turbList.powerCurves[p]);
                            bool wakeModelUsesCrv = thisInst.wakeModelList.HaveWakeModelWithThisCrv(turbList.powerCurves[p]);

                            if (haveGross == false && wakeModelUsesCrv == false)
                            {
                                ModelCollection.TimeSeries[] thisTS = thisInst.modelList.GenerateTimeSeries(thisInst, thisInst.metList.GetMetsUsed(), targetNode, turbList.powerCurves[p],
                                    null, null, MCP_Method);

                                turbine.GenerateAvgWSTimeSeries(thisTS, thisInst, new Wake_Model(), false, MCP_Method, false, turbList.powerCurves[p]);  // Creates and adds new Avg_Est based on time series data
                                turbine.CalcGrossAEPFromTimeSeries(thisInst, thisTS, turbList.powerCurves[p]); // Calculates and adds gross energy estimate based on energy production time series                                                                
                            }
                        }

                    }

                    //  counter++;

                    int prog = (int)(100.0f * (i + 1) / numTurbs);
                    textForProgBar = "Calculating wind speeds at " + (i + 1) + "/" + turbList.TurbineCount + " turbine sites.";
                    BackgroundWorker_TurbCalcs.ReportProgress(prog, textForProgBar);

                    if (BackgroundWorker_TurbCalcs.CancellationPending == true)
                    {
                        thisInst.wakeModelList.RemoveWakeModel(thisInst.turbineList, thisInst.mapList, wakeModel);
                        e.Result = thisInst;
                        WasReturned = true;
                        return;
                    }
                }
            }

            if ((thisInst.metList.isTimeSeries == false || thisInst.metList.allMCPd == false || turbList.genTimeSeries == false) && thisInst.modelList.ModelCount > 0 && thisInst.turbineList.PowerCurveCount > 0) // Gross estimates using time series calculated earlier
            {
                textForProgBar = "Calculating gross AEP at turbine sites.";
                BackgroundWorker_TurbCalcs.ReportProgress(90, textForProgBar);
                turbList.CalcGrossAEPFromTABs(thisInst);
            }

            BackgroundWorker_TurbCalcs.ReportProgress(0, textForProgBar);

            // Go through list of wake models and do calculations for those that don't exist yet
            for (int w = 0; w < thisInst.wakeModelList.NumWakeModels; w++)
            {
                Wake_Model thisWakeModel = thisInst.wakeModelList.wakeModels[w];
                if (turbList.turbineEsts[0].EstsExistForWakeModel(thisWakeModel, thisInst.wakeModelList) == false)
                {
                    // Find wake loss coeffs                    
                    int minDistance = 10000000;
                    int maxDistance = 0;

                    for (int i = 0; i < numTurbs; i++)
                    {
                        int[] Min_Max_Dist = turbList.CalcMinMaxDistanceToTurbines(turbList.turbineEsts[i].UTMX, turbList.turbineEsts[i].UTMY);
                        if (Min_Max_Dist[0] < minDistance) minDistance = Min_Max_Dist[0]; // this is min distance to turbine but when WD is at a different angle (not in line with turbines) the X dist is less than this value so making this always equal to 2*RD
                        if (Min_Max_Dist[1] > maxDistance) maxDistance = Min_Max_Dist[1];
                    }

                    minDistance = (int)(2 * thisWakeModel.powerCurve.RD);
                    if (maxDistance == 0) maxDistance = 15000; // maxDistance will be zero when there is only one turbine. Might be good to make this value constant
                    WakeCollection.WakeLossCoeffs[] wakeCoeffs = thisInst.wakeModelList.GetWakeLossesCoeffs(minDistance, maxDistance, thisWakeModel, thisInst.metList);

                    //   counter = 0;
                    //   integerList = Enumerable.Range(0, thisInst.turbineList.TurbineCount).ToList();
                    //   Parallel.ForEach(integerList, i =>
                    //   {

                    for (int i = 0; i < numTurbs; i++)
                    {
                        textForProgBar = "Calculating wake losses and net estimates at turbine sites. " + ((i + 1) / (float)numTurbs).ToString("P") + " complete";
                        BackgroundWorker_TurbCalcs.ReportProgress((int)(100 * (i + 1) / (float)numTurbs), textForProgBar);

                        if (BackgroundWorker_TurbCalcs.CancellationPending == true)
                        {
                            thisInst.wakeModelList.RemoveWakeModel(thisInst.turbineList, thisInst.mapList, wakeModel);
                            turbList.CleanUpEsts();
                            thisInst.wakeModelList.CleanUpWakeModelsAndGrid();
                            e.Result = thisInst;
                            WasReturned = true;
                            return;
                        }

                        if ((thisInst.metList.isTimeSeries == false || turbList.genTimeSeries == false) && thisInst.modelList.ModelCount > 0)
                        {
                            turbList.turbineEsts[i].CalcTurbineWakeLosses(thisInst, wakeCoeffs, thisWakeModel);
                        }
                        else if (thisInst.modelList.ModelCount > 0)
                        {
                            // Default model net wind speed and energy production
                            Nodes targetNode = nodeList.GetTurbNode(turbList.turbineEsts[i]);

                            bool haveNetTS = turbList.turbineEsts[i].HaveTS_Estimate("Net", thisWakeModel, thisWakeModel.powerCurve);

                            if (haveNetTS == false)
                            {
                                ModelCollection.TimeSeries[] thisTS = thisInst.modelList.GenerateTimeSeries(thisInst, thisInst.metList.GetMetsUsed(), targetNode, thisWakeModel.powerCurve, thisWakeModel,
                                    wakeCoeffs, MCP_Method);

                                turbList.turbineEsts[i].GenerateAvgWSTimeSeries(thisTS, thisInst, thisWakeModel, false, MCP_Method, false, thisWakeModel.powerCurve);
                                turbList.turbineEsts[i].CalcGrossAEPFromTimeSeries(thisInst, thisTS, thisWakeModel.powerCurve);
                                turbList.turbineEsts[i].CalcNetAEPFromTimeSeries(thisInst, thisTS, thisWakeModel.powerCurve, thisWakeModel);
                            }
                        }

                        //   counter++;

                    }
                    //  });
                }
            }

            turbList.AssignStringNumber();
            turbList.AreExpoCalcsDone();
            turbList.AreTurbCalcsDone(thisInst);
            DoWorkDone = true;
            e.Result = thisInst;
        }

        private void BackgroundWorker_TurbCalcs_ProgressChanged(object sender, ProgressChangedEventArgs e)
        {
            // Updates the Turbine Calcs progress bar
            string Text_for_label = e.UserState.ToString();
            progbar.Value = e.ProgressPercentage;
            Text = "Continuum 3";
            lblprogbar.Text = Text_for_label;
            BringToFront();
            Refresh();
        }

        private void BackgroundWorker_TurbCalcs_RunWorkerCompleted(object sender, RunWorkerCompletedEventArgs e)
        {
            // Updates the turbine estimates on main form

            Continuum thisInst = (Continuum)e.Result;

            if (thisInst.IsDisposed == false)
            {
                thisInst.updateThe.AllTABs();
                thisInst.ChangesMade();
            }

            Close();
        }

        /// <summary> Calls background worker to generate map </summary>        
        public void Call_BW_GenMap(Vars_for_Gen_Map Args)
        {
            Show();
            BackgroundWorker_Map.RunWorkerAsync(Args);
        }

        private void BackgroundWorker_Map_DoWork(object sender, DoWorkEventArgs e)
        {
            // for each map node, calculates exposure, SRDH, grid stats, and calls DoMapCalcs
            // Generates a map using the Background worker
            DoWorkDone = false;
            Vars_for_Gen_Map theArgs = (Vars_for_Gen_Map)(e.Argument);

            Continuum thisInst = theArgs.thisInst;
            TopoInfo topo = thisInst.topo;
            Map thisMap = theArgs.thisMap;
            string MCP_Method = theArgs.MCP_Method;
            MetCollection metList = thisInst.metList;
            NodeCollection nodeList = new NodeCollection();
            TurbineCollection turbList = thisInst.turbineList;
            WakeCollection wakeModelList = thisInst.wakeModelList;

            int numWD = thisInst.metList.numWD;

            int numX = thisMap.numX;
            int numY = thisMap.numY;
            int numMapNodes = numX * numY;

            int wakeGridInd = wakeModelList.GetWakeGridInd(thisMap.wakeModel, thisMap.minUTMX, thisMap.minUTMY, thisMap.numX, thisMap.numY, thisMap.reso);

            string textForProgBar = "Retrieving elevation data from local database...";

            int mapNodeCount = 0;
            BackgroundWorker_Map.ReportProgress(0, textForProgBar);

            // Get elevs for calcs
            topo.GetElevsAndSRDH_ForCalcs(thisInst, thisMap, false);

            if (thisMap.parameterToMap == null)
            {
                thisMap.parameterToMap = new double[numX, numY];
                thisMap.sectorParamToMap = new double[numX, numY, numWD];
            }

            Stopwatch thisStopwatch = new Stopwatch();
            thisStopwatch.Start();

            double timeElapsed = 0;
            double timeToFinish;

            //       NodeCollection.Path_of_Nodes_w_Rad_and_Met_Name[] pathsToMets = null;

            //      Nodes[] allNodesInX = new Nodes[numY];
            //      Nodes firstNodeLastCol = new Nodes();

            Nodes[] nodesToAdd = new Nodes[1];
            //     Nodes[] nodesFromDB = null;

            WakeCollection.WakeLossCoeffs[] wakeCoeffs = null;

            if (thisMap.isWaked == true)
            {
                // Find wake loss coeffs

                int minDist = (int)(2 * thisMap.wakeModel.powerCurve.RD);
                int maxDist = 0;

                int[] minMaxDist = turbList.CalcMinMaxDistanceToTurbines(thisMap.minUTMX, thisMap.minUTMY);
                if (minMaxDist[1] > maxDist) maxDist = minMaxDist[1];

                minMaxDist = turbList.CalcMinMaxDistanceToTurbines(thisMap.minUTMX, thisMap.minUTMY + thisMap.numY * thisMap.reso);
                if (minMaxDist[1] > maxDist) maxDist = minMaxDist[1];

                minMaxDist = turbList.CalcMinMaxDistanceToTurbines(thisMap.minUTMX + thisMap.numX * thisMap.reso, thisMap.minUTMY);
                if (minMaxDist[1] > maxDist) maxDist = minMaxDist[1];

                minMaxDist = turbList.CalcMinMaxDistanceToTurbines(thisMap.minUTMX + thisMap.numX * thisMap.reso, thisMap.minUTMY + thisMap.numY * thisMap.reso);
                if (minMaxDist[1] > maxDist) maxDist = minMaxDist[1];

                wakeCoeffs = wakeModelList.GetWakeLossesCoeffs(minDist, maxDist, thisMap.wakeModel, metList);
            }

            for (int xind = 0; xind < numX; xind++)
            {
                double thisX = thisMap.minUTMX + xind * thisMap.reso;
                //   int minY = thisMap.minUTMY;
                //   int maxY = thisMap.minUTMY + thisMap.numY * thisMap.reso;

                //  nodesFromDB = nodeList.GetNodes(thisX, minY, thisX, maxY, thisInst, false); // To do: this isn't used anywhere...

                for (int yind = 0; yind <= numY - 1; yind++)
                {
                    mapNodeCount++;

                    if (thisMap.parameterToMap[xind, yind] == 0)
                    {
                        double thisY = thisMap.minUTMY + yind * thisMap.reso;
                        Map.MapNode thisMapNode = new Map.MapNode();
                        thisMapNode.UTMX = thisX;
                        thisMapNode.UTMY = thisY;
                        Nodes thisNode = nodeList.GetANode(thisX, thisY, thisInst);
                        thisMapNode.elev = thisNode.elev;
                        thisMapNode.expo = thisNode.expo;
                        thisMapNode.gridStats = thisNode.gridStats;

                        if (BackgroundWorker_Map.CancellationPending == true)
                        {
                            //  nodeList.AddNodes(Nodes_to_add, thisInst.savedParams.savedFileName);                            
                            e.Result = thisInst;
                            return;
                        }

                        if ((thisMapNode.expo == null) || (thisMapNode.gridStats.stats == null))
                        {
                            if (thisMapNode.expo == null)
                                thisMap.CalcMapExposures(ref thisMapNode, 1, thisInst);

                            if (thisMapNode.gridStats.stats == null)
                                thisMapNode.gridStats.GetGridArrayAndCalcStats(thisMapNode.UTMX, thisMapNode.UTMY, thisInst);

                            nodesToAdd[0] = nodeList.GetMapAsNode(thisMapNode);
                            nodeList.AddNodes(nodesToAdd, thisInst.savedParams.savedFileName);
                        }

                        if (thisInst.metList.isTimeSeries == false || thisInst.metList.allMCPd == false || thisMap.useTimeSeries == false || thisMap.modelType <= 1)
                        {
                            // if (mapNodeCount > 0 && mapNodeCount % 10 == 0)
                            //  {
                            timeElapsed = (thisStopwatch.Elapsed.TotalSeconds - timeElapsed);
                            double avgTimePerNode = (thisStopwatch.Elapsed.TotalSeconds / (mapNodeCount + 1));
                            timeToFinish = (numMapNodes - mapNodeCount) * avgTimePerNode / 60;
                            textForProgBar = "Node " + mapNodeCount + "/" + numMapNodes + " Avg time/node: " + Math.Round(avgTimePerNode, 1) +
                                " secs." + " Est. time to finish: " + Math.Round(timeToFinish, 1) + " mins.";
                            int Prog = Convert.ToInt16(100.0f * mapNodeCount / numMapNodes);
                            BackgroundWorker_Map.ReportProgress(Prog, textForProgBar);
                            //  }

                            if (thisMapNode.windRose == null)
                                thisMapNode.windRose = metList.GetInterpolatedWindRose(metList.GetMetsUsed(), thisMapNode.UTMX, thisMapNode.UTMY, Met.TOD.All, Met.Season.All, thisInst.modeledHeight);

                            if (thisMap.useFlowSep == true) thisMap.GetFlowSepNodes(ref thisMapNode, thisInst);

                            if (thisMap.modelType == 2 || thisMap.modelType == 3)
                                thisMap.DoMapCalcs(ref thisMapNode, thisInst);

                            // Combine WS ests from various mets into one average
                            if (thisMap.modelType >= 2)
                                thisMap.GenerateAvgWS_AtOneMapNode(ref thisMapNode, thisInst);

                            if ((thisMap.modelType == 5 || thisMap.modelType == 3) && thisMapNode.avgWS_Est != 0)
                            {
                                thisMap.CalcWS_DistAtMapNode(ref thisMapNode, metList, numWD, thisInst.modeledHeight);
                                thisMap.CalcGrossAEP_AtMapNode(ref thisMapNode, metList, turbList);
                            }

                            if (thisMap.isWaked)
                                thisMap.CalcWakeLossesMap(ref thisMapNode, thisInst, thisMap.wakeModel, wakeCoeffs);

                        }
                        else // Time Series model
                        {
                            timeElapsed = (thisStopwatch.Elapsed.TotalSeconds - timeElapsed);
                            double avgTimePerNode = (thisStopwatch.Elapsed.TotalSeconds / (mapNodeCount + 1));
                            timeToFinish = (numMapNodes - mapNodeCount) * avgTimePerNode / 60;
                            textForProgBar = "Node " + mapNodeCount + "/" + numMapNodes + " Avg time/node: " + Math.Round(avgTimePerNode, 1) +
                                " secs." + " Est. time to finish: " + Math.Round(timeToFinish, 1) + " mins.";
                            int Prog = Convert.ToInt16(100.0f * mapNodeCount / numMapNodes);
                            BackgroundWorker_Map.ReportProgress(Prog, textForProgBar);

                            TurbineCollection.PowerCurve thisPowerCurve = thisInst.turbineList.GetPowerCurve(thisMap.powerCurve);
                            Nodes targetNode = nodeList.GetMapAsNode(thisMapNode);
                            ModelCollection.TimeSeries[] thisTS = thisInst.modelList.GenerateTimeSeries(thisInst, thisInst.metList.GetMetsUsed(), targetNode,
                                thisPowerCurve, thisMap.wakeModel, wakeCoeffs, MCP_Method);

                            string wakedOrFreestream = "Freestream";
                            if (thisMap.isWaked)
                                wakedOrFreestream = "Waked";

                            Met.WSWD_Dist thisDist = thisInst.modelList.CalcWSWD_Dist(thisTS, thisInst, wakedOrFreestream);
                            thisMapNode.avgWS_Est = thisDist.WS;
                            thisMapNode.sectorWS = thisDist.sectorWS_Ratio;
                            thisMapNode.sectDist = thisDist.sectorWS_Dist;
                            thisMapNode.windRose = thisDist.windRose;
                            thisMapNode.WS_Dist = thisDist.WS_Dist;

                            for (int i = 0; i < thisDist.sectorWS_Ratio.Length; i++)
                                thisMapNode.sectorWS[i] = thisMapNode.sectorWS[i] * thisMapNode.avgWS_Est;

                            if (thisMap.modelType == 3 || thisMap.modelType == 5)
                            {
                                if (thisMap.isWaked == false) // gross AEP
                                {
                                    Turbine.Gross_Energy_Est thisGross = new Turbine.Gross_Energy_Est();
                                    thisInst.modelList.CalcGrossAEP_AndMonthlyEnergy(ref thisGross, thisTS, thisInst);
                                    thisMapNode.grossAEP = thisGross.AEP;
                                    thisMapNode.sectorGross = thisGross.sectorEnergy;
                                }
                                else
                                {
                                    Turbine.Net_Energy_Est thisNet = new Turbine.Net_Energy_Est();
                                    thisNet.wakeModel = thisMap.wakeModel;
                                    thisInst.modelList.CalcNetAEP_AndMonthlyEnergy(ref thisNet, thisTS, thisInst);
                                    thisMapNode.netEnergyEsts.est = thisNet.AEP;
                                    thisMapNode.netEnergyEsts.sectorEnergy = thisNet.sectorEnergy;
                                    thisMapNode.netEnergyEsts.wakeLoss = thisNet.wakeLoss;
                                    thisMapNode.netEnergyEsts.sectorWakeLoss = thisNet.sectorWakeLoss;

                                    // Get gross estimates to calculate wake loss
                                    ModelCollection.TimeSeries[] grossTS = thisInst.modelList.GenerateTimeSeries(thisInst, thisInst.metList.GetMetsUsed(), targetNode,
                                        thisPowerCurve, null, null, MCP_Method);
                                    Turbine.Gross_Energy_Est thisGross = new Turbine.Gross_Energy_Est();
                                    thisInst.modelList.CalcGrossAEP_AndMonthlyEnergy(ref thisGross, grossTS, thisInst);
                                    thisMapNode.grossAEP = thisGross.AEP;
                                    thisMapNode.sectorGross = thisGross.sectorEnergy;
                                    thisMapNode.sectDist = thisDist.sectorWS_Dist;
                                    double otherLoss = thisInst.turbineList.exceed.GetOverallPValue_1yr(50);
                                    thisMapNode.netEnergyEsts.wakeLoss = thisInst.wakeModelList.CalcThisWakeLoss(thisNet.AEP, thisGross.AEP, otherLoss);
                                    thisMapNode.netEnergyEsts.sectorWakeLoss = thisInst.wakeModelList.CalcThisSectWakeLoss(thisNet.sectorEnergy, thisGross.sectorEnergy, otherLoss);
                                }
                            }
                        }

                        if (thisMap.isWaked)
                            wakeModelList.PopulateWakeGrid(thisMapNode, wakeGridInd);

                        // Finally, populate parameterToMap 

                        if (thisMap.modelType == 0)  // UW exposure
                        {
                            thisMap.parameterToMap[xind, yind] = thisMapNode.expo[thisMap.expoMapRadius].GetOverallValue(thisMapNode.windRose, "Expo", "UW");
                            for (int WD = 0; WD < numWD; WD++)
                                thisMap.sectorParamToMap[xind, yind, WD] = thisMapNode.expo[thisMap.expoMapRadius].expo[WD];
                        }
                        else if (thisMap.modelType == 1)  // DW Exposure
                        {
                            thisMap.parameterToMap[xind, yind] = thisMapNode.expo[thisMap.expoMapRadius].GetOverallValue(thisMapNode.windRose, "Expo", "DW");
                            for (int WD = 0; WD < numWD; WD++)
                                thisMap.sectorParamToMap[xind, yind, WD] = thisMapNode.expo[thisMap.expoMapRadius].GetDW_Param(WD, "Expo");
                        }
                        else if (thisMap.modelType == 2 || thisMap.modelType == 4)
                        {
                            thisMap.parameterToMap[xind, yind] = thisMapNode.avgWS_Est;
                            for (int WD = 0; WD < numWD; WD++)
                                thisMap.sectorParamToMap[xind, yind, WD] = thisMapNode.sectorWS[WD];
                        }
                        else if (thisMap.isWaked == false && (thisMap.modelType == 3 || thisMap.modelType == 5))  // AEP Best UWSW
                            thisMap.parameterToMap[xind, yind] = thisMapNode.grossAEP;
                        else if (thisMap.isWaked)
                        {
                            thisMap.parameterToMap[xind, yind] = thisMapNode.avgWS_Est;
                            for (int WD = 0; WD < numWD; WD++)
                                thisMap.sectorParamToMap[xind, yind, WD] = thisMapNode.sectorWS[WD];
                        }
                    }
                }
            }

            thisMap.isComplete = true;
            if (thisMap.isWaked)
                wakeModelList.wakeGridMaps[wakeGridInd].isComplete = true;

            DoWorkDone = true;
            e.Result = thisInst;

        }

        private void BackgroundWorker_Map_ProgressChanged(object sender, ProgressChangedEventArgs e)
        {
            // Updates the map generation progress bar
            BringToFront();
            string Text_for_label = e.UserState.ToString();
            progbar.Value = e.ProgressPercentage;
            Text = "Continuum 3";
            lblprogbar.Text = Text_for_label;
            Refresh();
        }

        private void BackgroundWorker_Map_RunWorkerCompleted(object sender, RunWorkerCompletedEventArgs e)
        {
            // Updates map list and wake map list on main form
            Continuum thisInst = (Continuum)e.Result;

            if (thisInst.IsDisposed == false)
            {
                thisInst.updateThe.MapsTAB();
                thisInst.updateThe.NetTurbineEstsTAB();

                thisInst.SaveFile();
            }

            Close();
        }

        /// <summary> Calls Round Robin ucertainty analysis background worker </summary>        
        public void Call_BW_RoundRobin(Vars_for_RoundRobin Args)
        {
            Show();
            BackgroundWorker_RoundRobin.RunWorkerAsync(Args);
        }

        private void BackgroundWorker_RoundRobin_DoWork(object sender, DoWorkEventArgs e)
        {
            Vars_for_RoundRobin theArgs = (Vars_for_RoundRobin)e.Argument;

            Continuum thisInst = theArgs.thisInst;
            string MCP_Method = theArgs.MCP_Method;
            MetCollection metList = thisInst.metList;
            MetPairCollection metPairList = thisInst.metPairList;

            int minRR_Size = theArgs.Min_RR_Size;
            string[] metsUsed = metList.GetMetsUsed();

            int numMets = metsUsed.Length;
            MetPairCollection.RR_funct_obj[] RR_obj_coll = new MetPairCollection.RR_funct_obj[1];

            string textForProgBar = "Preparing for Round Robin Analysis";
            BackgroundWorker_RoundRobin.ReportProgress(0, textForProgBar);

            for (int n = metsUsed.Length - minRR_Size; n <= numMets - minRR_Size; n++)
            {
                int numMetsInModel = metsUsed.Length - n;
                bool RR_Done = metPairList.RR_DoneAlready(metsUsed, numMetsInModel, metList);

                if (RR_Done == false)
                {
                    int numModels = metPairList.GetNumModelsForRoundRobin(numMets, numMetsInModel);
                    string[,] metsForModels = metPairList.GetAllCombos(metsUsed, numMets, numMetsInModel, numModels);

                    for (int i = 0; i <= numModels - 1; i++)
                    {
                        string[] metsForThisModel = new string[numMetsInModel];

                        for (int j = 0; j <= numMetsInModel - 1; j++)
                            metsForThisModel[j] = metsForModels[j, i];

                        textForProgBar = "Calculating model error using " + (metsUsed.Length - n).ToString() + " met sites : " + i + "/" + numModels;
                        BackgroundWorker_RoundRobin.ReportProgress(100 * i / numModels, textForProgBar);

                        MetPairCollection.RR_funct_obj thisRR_obj = metPairList.DoRR_Calc(metsForThisModel, thisInst, metsUsed, MCP_Method);
                        Array.Resize(ref RR_obj_coll, i + 1);
                        RR_obj_coll[i] = thisRR_obj;

                        if (BackgroundWorker_RoundRobin.CancellationPending == true)
                        {
                            e.Result = thisInst;
                            return;
                        }
                    }

                    metPairList.AddRoundRobinEst(RR_obj_coll, metsUsed, numMetsInModel, metsForModels);
                }
            }

            DoWorkDone = true;
            e.Result = thisInst;
        }

        private void BackgroundWorker_RoundRobin_ProgressChanged(object sender, ProgressChangedEventArgs e)
        {
            // Updates the Round Robin progress bar
            string Text_for_label = e.UserState.ToString();
            progbar.Value = e.ProgressPercentage;
            Text = "Continuum 3";
            lblprogbar.Text = Text_for_label;
            Refresh();
        }

        private void BackgroundWorker_RoundRobin_RunWorkerCompleted(object sender, RunWorkerCompletedEventArgs e)
        {
            // Updates Round Robin dropdown menu on main form

            if (e.Cancelled == false)
            {
                Continuum thisInst = (Continuum)e.Result;
                if (thisInst.IsDisposed == false)
                {
                    thisInst.updateThe.Uncertainty_TAB_Round_Robin();
                    thisInst.ChangesMade();
                }
            }

            Close();
        }

        /// <summary> Calls Save As background worker. Saves CFM file and a copy of database at new save location </summary>        
        public void Call_BW_SaveAs(Vars_for_Save_As Args)
        {
            Show();
            BackgroundWorker_SaveAs.RunWorkerAsync(Args);
        }

        private void BackgroundWorker_SaveAs_DoWork(object sender, DoWorkEventArgs e)
        {
            NodeCollection nodeList = new NodeCollection();
            DoWorkDone = false;
            Vars_for_Save_As The_args = (Vars_for_Save_As)e.Argument;
            string newFilename = The_args.newFilename;
            string oldFilename = The_args.oldFilename;

            string newConnString = nodeList.GetDB_ConnectionString(newFilename);
            string oldConnString = nodeList.GetDB_ConnectionString(oldFilename);

            // Check to see if there is a database to copy over
            if (File.Exists(oldFilename) == true)
            {
                string textForProgBar = "Preparing to copy database...";
                BackgroundWorker_SaveAs.ReportProgress(0, textForProgBar);

                // Delete old database if there is one
                try
                {
                    using (var ctx = new Continuum_EDMContainer(newConnString))
                    {
                        if (ctx.Database.Exists())
                            ctx.Database.Delete();

                        ctx.Database.Connection.Close();
                    }
                }
                catch (Exception ex)
                {
                    MessageBox.Show(ex.InnerException.ToString());
                    return;
                }

                CopyNodeDataToNewDB(oldConnString, newConnString);

                CopyTopoDataToNewDB(oldConnString, newConnString);

                CopyLandCoverDataToNewDB(oldConnString, newConnString);

                CopyMERRA2DataToNewDB(oldConnString, newConnString);

                CopyAnemDataToNewDB(oldConnString, newConnString);

                CopyVaneDataToNewDB(oldConnString, newConnString);

                CopyTempDataToNewDB(oldConnString, newConnString);

            }
            else
            {
                // See if there is an existing DB and delete it if there is
                if (File.Exists(newFilename) == true)
                {
                    try
                    {
                        using (var ctx = new Continuum_EDMContainer(newConnString))
                        {
                            if (ctx.Database.Exists())
                                ctx.Database.Delete();
                            ctx.Database.Connection.Close();
                        }
                    }
                    catch (Exception ex)
                    {
                        MessageBox.Show(ex.InnerException.ToString());
                        return;
                    }

                }
            }

            DoWorkDone = true;
        }

        /// <summary> Copy Pressure data from old to new database </summary>        
        public void CopyPressDataToNewDB(string oldConnString, string newConnString)
        {
            int numBaros = 0;
            try
            {
                using (var ctx = new Continuum_EDMContainer(oldConnString))
                {
                    numBaros = ctx.Baro_table.Count();
                    ctx.Database.Connection.Close();
                }
            }
            catch (Exception ex)
            {
                MessageBox.Show(ex.InnerException.ToString());
                return;
            }

            string textForProgBar = "Saving pressure data...";

            for (int t = 0; t < numBaros; t++)
            {
                Baro_table press_Table = new Baro_table();
                int prog = (int)(100 * (double)(t + 1) / numBaros);
                BackgroundWorker_SaveAs.ReportProgress(prog, textForProgBar);

                try
                {
                    using (var ctx = new Continuum_EDMContainer(oldConnString))
                    {
                        var baro_exist_db = from N in ctx.Baro_table where N.Id == (t + 1) select N;

                        foreach (var N in baro_exist_db)
                        {
                            press_Table.Id = N.Id;
                            press_Table.height = N.height;
                            press_Table.metName = N.metName;
                            press_Table.baro = N.baro;
                        }

                        ctx.Database.Connection.Close();
                    }

                    using (var ctx = new Continuum_EDMContainer(newConnString))
                    {
                        ctx.Baro_table.Add(press_Table);
                        ctx.SaveChanges();
                        ctx.Database.Connection.Close();
                    }
                }
                catch (Exception ex)
                {
                    MessageBox.Show(ex.InnerException.ToString());
                    return;
                }
            }
        }

        /// <summary> Copy Temperature data from old to new database </summary>        
        public void CopyTempDataToNewDB(string oldConnString, string newConnString, bool fromOldToNew = false)
        {
            int numTemps = 0;
            try
            {
                if (fromOldToNew)
                {
                    using (var ctx = new Continuum_EDMContainerOLD(oldConnString))
                    {
                        numTemps = ctx.Temp_table.Count();
                        ctx.Database.Connection.Close();
                    }
                }
                else
                {
                    using (var ctx = new Continuum_EDMContainer(oldConnString))
                    {
                        numTemps = ctx.Temp_table.Count();
                        ctx.Database.Connection.Close();
                    }
                }

            }
            catch (Exception ex)
            {
                MessageBox.Show(ex.InnerException.ToString());
                return;
            }

<<<<<<< HEAD
                while (gotThemAll == false && numTopo > 0)
                {
                    textForProgBar = "Saving topography data...";
                    int prog = (int)(100 * (double)maxId / numTopo);
=======
            string textForProgBar = "Saving temperature data...";

            for (int t = 0; t < numTemps; t++)
            {
                Temp_table temp_Table = new Temp_table();
                int prog = (int)(100 * (double)(t + 1) / numTemps);
                if (fromOldToNew)
                    BackgroundWorker_DBUpdate.ReportProgress(prog, textForProgBar);
                else
>>>>>>> dd31654c
                    BackgroundWorker_SaveAs.ReportProgress(prog, textForProgBar);

                try
                {
                    if (fromOldToNew)
                    {
                        using (var ctx = new Continuum_EDMContainerOLD(oldConnString))
                        {
                            var temp_exist_db = from N in ctx.Temp_table where N.Id == (t + 1) select N;

                            foreach (var N in temp_exist_db)
                            {
                                temp_Table.Id = N.Id;
                                temp_Table.height = N.height;
                                temp_Table.metName = N.metName;
                                temp_Table.temp = N.temp;
                            }

                            ctx.Database.Connection.Close();
                        }
                    }
                    else
                    {
                        using (var ctx = new Continuum_EDMContainer(oldConnString))
                        {
                            var temp_exist_db = from N in ctx.Temp_table where N.Id == (t + 1) select N;

                            foreach (var N in temp_exist_db)
                            {
                                temp_Table.Id = N.Id;
                                temp_Table.height = N.height;
                                temp_Table.metName = N.metName;
                                temp_Table.temp = N.temp;
                            }

                            ctx.Database.Connection.Close();
                        }
                    }

                    using (var ctx = new Continuum_EDMContainer(newConnString))
                    {
                        ctx.Temp_table.Add(temp_Table);
                        ctx.SaveChanges();
                        ctx.Database.Connection.Close();
                    }
                }
                catch (Exception ex)
                {
                    MessageBox.Show(ex.InnerException.ToString());
                    return;
                }
            }
        }

        /// <summary> Copy Vane data from old to new database </summary>        
        public void CopyVaneDataToNewDB(string oldConnString, string newConnString, bool fromOldToNew = false)
        {
            int numVanes = 0;
            try
            {
                if (fromOldToNew)
                {
                    using (var ctx = new Continuum_EDMContainerOLD(oldConnString))
                    {
                        numVanes = ctx.Vane_table.Count();
                        ctx.Database.Connection.Close();
                    }
                }
                else
                {
                    using (var ctx = new Continuum_EDMContainer(oldConnString))
                    {
                        numVanes = ctx.Vane_table.Count();
                        ctx.Database.Connection.Close();
                    }
                }

            }
            catch (Exception ex)
            {
                MessageBox.Show(ex.InnerException.ToString());
                return;
            }

            string textForProgBar = "Saving vane data...";

            for (int v = 0; v < numVanes; v++)
            {
                Vane_table vane_Table = new Vane_table();
                int prog = (int)(100 * (double)(v + 1) / numVanes);
                if (fromOldToNew)
                    BackgroundWorker_DBUpdate.ReportProgress(prog, textForProgBar);
                else
                    BackgroundWorker_SaveAs.ReportProgress(prog, textForProgBar);

                try
                {
                    if (fromOldToNew)
                    {
                        using (var ctx = new Continuum_EDMContainerOLD(oldConnString))
                        {
                            var vane_exist_db = from N in ctx.Vane_table where N.Id == (v + 1) select N;

                            foreach (var N in vane_exist_db)
                            {
                                vane_Table.Id = N.Id;
                                vane_Table.height = N.height;
                                vane_Table.metName = N.metName;
                                vane_Table.dirData = N.dirData;
                            }

                            ctx.Database.Connection.Close();
                        }
                    }
                    else
                    {
                        using (var ctx = new Continuum_EDMContainer(oldConnString))
                        {
                            var vane_exist_db = from N in ctx.Vane_table where N.Id == (v + 1) select N;

                            foreach (var N in vane_exist_db)
                            {
                                vane_Table.Id = N.Id;
                                vane_Table.height = N.height;
                                vane_Table.metName = N.metName;
                                vane_Table.dirData = N.dirData;
                            }

                            ctx.Database.Connection.Close();
                        }
                    }

                    using (var ctx = new Continuum_EDMContainer(newConnString))
                    {
                        ctx.Vane_table.Add(vane_Table);
                        ctx.SaveChanges();
                        ctx.Database.Connection.Close();
                    }
                }
                catch (Exception ex)
                {
                    MessageBox.Show(ex.InnerException.ToString());
                    return;
                }
            }
        }

        /// <summary> Copy Anem data from old to new database. If fromOldToNew is true, it grabs data from old DB context </summary>        
        public void CopyAnemDataToNewDB(string oldConnString, string newConnString, bool fromOldToNew = false)
        {
            int numAnems = 0;
            try
            {
                if (fromOldToNew)
                {
                    using (var ctx = new Continuum_EDMContainerOLD(oldConnString))
                    {
                        numAnems = ctx.Anem_table.Count();
                        ctx.Database.Connection.Close();
                    }
                }
                else
                {
                    using (var ctx = new Continuum_EDMContainer(oldConnString))
                    {
                        numAnems = ctx.Anem_table.Count();
                        ctx.Database.Connection.Close();
                    }
                }

            }
            catch (Exception ex)
            {
                MessageBox.Show(ex.InnerException.ToString());
                return;
            }

            string textForProgBar = "Saving anemometer data...";

            for (int a = 0; a < numAnems; a++)
            {
                Anem_table anem_Table = new Anem_table();
                int prog = (int)(100 * (double)(a + 1) / numAnems);
                if (fromOldToNew)
                    BackgroundWorker_DBUpdate.ReportProgress(prog, textForProgBar);
                else
                    BackgroundWorker_SaveAs.ReportProgress(prog, textForProgBar);

                try
                {
                    if (fromOldToNew)
                    {
                        using (var ctx = new Continuum_EDMContainerOLD(oldConnString))
                        {
                            var anem_exist_db = from N in ctx.Anem_table where N.Id == (a + 1) select N;

                            foreach (var N in anem_exist_db)
                            {
                                anem_Table.Id = N.Id;
                                anem_Table.height = N.height;
                                anem_Table.metName = N.metName;
                                anem_Table.sensorChar = N.sensorChar;
                                anem_Table.windData = N.windData;
                            }

                            ctx.Database.Connection.Close();
                        }
                    }
                    else
                    {
                        using (var ctx = new Continuum_EDMContainer(oldConnString))
                        {
                            var anem_exist_db = from N in ctx.Anem_table where N.Id == (a + 1) select N;

                            foreach (var N in anem_exist_db)
                            {
                                anem_Table.Id = N.Id;
                                anem_Table.height = N.height;
                                anem_Table.metName = N.metName;
                                anem_Table.sensorChar = N.sensorChar;
                                anem_Table.windData = N.windData;
                            }

                            ctx.Database.Connection.Close();
                        }
                    }


                    using (var ctx = new Continuum_EDMContainer(newConnString))
                    {
                        ctx.Anem_table.Add(anem_Table);
                        ctx.SaveChanges();
                        ctx.Database.Connection.Close();
                    }
                }
                catch (Exception ex)
                {
                    MessageBox.Show(ex.InnerException.ToString());
                    return;
                }
            }
        }

        /// <summary> Copy MERRA2 data from old to new database </summary>        
        public void CopyMERRA2DataToNewDB(string oldConnString, string newConnString, bool fromOldToNew = false)
        {
            int numMERRA2Nodes = 0;
            try
            {
                if (fromOldToNew)
                {
                    using (var ctx = new Continuum_EDMContainerOLD(oldConnString))
                    {
                        numMERRA2Nodes = ctx.MERRA_Node_table.Count();
                        ctx.Database.Connection.Close();
                    }
                }
                else
                {
                    using (var ctx = new Continuum_EDMContainer(oldConnString))
                    {
                        numMERRA2Nodes = ctx.MERRA_Node_table.Count();
                        ctx.Database.Connection.Close();
                    }
                }

            }
            catch (Exception ex)
            {
                MessageBox.Show(ex.InnerException.ToString());
                return;
            }

            int minId = 1;
            int maxId = 1;
            MERRA_Node_table[] merraDB = new MERRA_Node_table[20000];
            if (numMERRA2Nodes > 20000)
                maxId = minId + 19999;
            else
            {
                maxId = numMERRA2Nodes;
                merraDB = new MERRA_Node_table[numMERRA2Nodes];
            }

            bool gotThemAll = false;

            while (numMERRA2Nodes > 0 && gotThemAll == false)
            {
                string textForProgBar = "Saving MERRA2 data...";
                int prog = (int)(100 * (double)maxId / numMERRA2Nodes);
                if (fromOldToNew)
                    BackgroundWorker_DBUpdate.ReportProgress(prog, textForProgBar);
                else
                    BackgroundWorker_SaveAs.ReportProgress(prog, textForProgBar);
                int dataInd = 0;
                // Copy up to 20000 entries from old DB

                try
                {
                    if (fromOldToNew)
                    {
                        using (var ctx = new Continuum_EDMContainerOLD(oldConnString))
                        {
                            var merra_exist_db = from N in ctx.MERRA_Node_table where N.Id >= minId && N.Id <= maxId select N;

                            foreach (var N in merra_exist_db)
                            {
                                merraDB[dataInd] = new MERRA_Node_table();
                                merraDB[dataInd].latitude = N.latitude;
                                merraDB[dataInd].longitude = N.longitude;
                                merraDB[dataInd].merraData = N.merraData;
                                dataInd++;
                            }
                            ctx.Database.Connection.Close();
                        }
                    }
                    else
                    {
                        using (var ctx = new Continuum_EDMContainer(oldConnString))
                        {
                            var merra_exist_db = from N in ctx.MERRA_Node_table where N.Id >= minId && N.Id <= maxId select N;

                            foreach (var N in merra_exist_db)
                            {
                                merraDB[dataInd] = new MERRA_Node_table();
                                merraDB[dataInd].latitude = N.latitude;
                                merraDB[dataInd].longitude = N.longitude;
                                merraDB[dataInd].merraData = N.merraData;
                                dataInd++;
                            }
                            ctx.Database.Connection.Close();
                        }
                    }



                    using (var ctx = new Continuum_EDMContainer(newConnString))
                    {
                        ctx.MERRA_Node_table.AddRange(merraDB);
                        ctx.SaveChanges();
                        dataInd = 0;
                        merraDB = new MERRA_Node_table[20000];
                        ctx.Database.Connection.Close();
                    }
                }
                catch (Exception ex)
                {
                    MessageBox.Show(ex.InnerException.ToString());
                    return;
                }

                if (maxId == numMERRA2Nodes)
                    gotThemAll = true;

                minId = maxId + 1;
                maxId = maxId + 20000;

                if (maxId > numMERRA2Nodes)
                {
                    maxId = numMERRA2Nodes;
                    merraDB = new MERRA_Node_table[maxId - minId + 1];
                }
            }
        }

        /// <summary> Copies land cover data from old to new database </summary>        
        public void CopyLandCoverDataToNewDB(string oldConnString, string newConnString, bool fromOldToNew = false)
        {
            int numLC = 0;
            try
            {
                if (fromOldToNew)
                {
                    using (var ctx = new Continuum_EDMContainerOLD(oldConnString))
                    {
                        numLC = ctx.LandCover_table.Count();
                        ctx.Database.Connection.Close();
                    }
                }
                else
                {
                    using (var ctx = new Continuum_EDMContainer(oldConnString))
                    {
                        numLC = ctx.LandCover_table.Count();
                        ctx.Database.Connection.Close();
                    }
                }

            }
            catch (Exception ex)
            {
                MessageBox.Show(ex.InnerException.ToString());
                return;
            }

            int minId = 1;
            int maxId = 1;
            LandCover_table[] landCoverDB = new LandCover_table[20000];
            if (numLC > 20000)
                maxId = minId + 19999;
            else
            {
                maxId = numLC;
                landCoverDB = new LandCover_table[numLC];
            }

            bool gotThemAll = false;

            while (numLC > 0 && gotThemAll == false)
            {
                string textForProgBar = "Saving land cover data...";
                int prog = (int)(100 * (double)maxId / numLC);
                if (fromOldToNew)
                    BackgroundWorker_DBUpdate.ReportProgress(prog, textForProgBar);
                else
                    BackgroundWorker_SaveAs.ReportProgress(prog, textForProgBar);
                int dataInd = 0;
                // Copy 20000 entries from old DB

                try
                {
                    if (fromOldToNew)
                    {
                        using (var ctx = new Continuum_EDMContainerOLD(oldConnString))
                        {
                            var lc_exist_db = from N in ctx.LandCover_table where N.Id >= minId && N.Id <= maxId select N;

                            foreach (var N in lc_exist_db)
                            {
                                landCoverDB[dataInd] = new LandCover_table();
                                landCoverDB[dataInd].LandCover = N.LandCover;
                                dataInd++;
                            }
                            ctx.Database.Connection.Close();
                        }
                    }
                    else
                    {
                        using (var ctx = new Continuum_EDMContainer(oldConnString))
                        {
                            var lc_exist_db = from N in ctx.LandCover_table where N.Id >= minId && N.Id <= maxId select N;

                            foreach (var N in lc_exist_db)
                            {
                                landCoverDB[dataInd] = new LandCover_table();
                                landCoverDB[dataInd].LandCover = N.LandCover;
                                dataInd++;
                            }
                            ctx.Database.Connection.Close();
                        }
                    }

                    using (var ctx = new Continuum_EDMContainer(newConnString))
                    {
                        ctx.LandCover_table.AddRange(landCoverDB);
                        ctx.SaveChanges();
                        dataInd = 0;
                        landCoverDB = new LandCover_table[20000];
                        ctx.Database.Connection.Close();
                    }
                }
                catch (Exception ex)
                {
                    MessageBox.Show(ex.InnerException.ToString());
                    return;
                }

                if (maxId == numLC)
                    gotThemAll = true;

                minId = maxId + 1;
                maxId = maxId + 20000;

                if (maxId > numLC)
                {
                    maxId = numLC;
                    landCoverDB = new LandCover_table[maxId - minId + 1];
                }
            }
        }

        /// <summary> Copies topography data from old to new DB </summary>        
        public void CopyTopoDataToNewDB(string oldConnString, string newConnString, bool fromOldToNew = false)
        {
            int numTopo = 0;
            try
            {
                if (fromOldToNew)
                {
                    using (var ctx = new Continuum_EDMContainerOLD(oldConnString))
                    {
                        numTopo = ctx.Topo_table.Count();
                        ctx.Database.Connection.Close();
                    }
                }
                else
                {
                    using (var ctx = new Continuum_EDMContainer(oldConnString))
                    {
                        numTopo = ctx.Topo_table.Count();
                        ctx.Database.Connection.Close();
                    }
                }
            }
            catch (Exception ex)
            {
                MessageBox.Show(ex.InnerException.ToString());
                return;
            }

            int minId = 1;
            int maxId = 1;
            Topo_table[] topoDB = new Topo_table[20000];
            if (numTopo > 20000)
                maxId = minId + 19999;
            else
            {
                maxId = numTopo;
                topoDB = new Topo_table[numTopo];
            }

            bool gotThemAll = false;

            while (gotThemAll == false && numTopo > 0)
            {
                string textForProgBar = "Saving topography data...";
                int prog = (int)(100 * (double)maxId / numTopo);
                if (fromOldToNew)
                    BackgroundWorker_DBUpdate.ReportProgress(prog, textForProgBar);
                else
                    BackgroundWorker_SaveAs.ReportProgress(prog, textForProgBar);
                int dataInd = 0;
                // Copy 20000 entries from old DB

                try
                {
                    if (fromOldToNew)
                    {
                        using (var ctx = new Continuum_EDMContainerOLD(oldConnString))
                        {
                            var topo_exist_db = from N in ctx.Topo_table where N.Id >= minId && N.Id <= maxId select N;

                            foreach (var N in topo_exist_db)
                            {
                                topoDB[dataInd] = new Topo_table();
                                topoDB[dataInd].Elevs = N.Elevs;
                                dataInd++;
                            }
                            ctx.Database.Connection.Close();
                        }
                    }
                    else
                    {
                        using (var ctx = new Continuum_EDMContainer(oldConnString))
                        {
                            var topo_exist_db = from N in ctx.Topo_table where N.Id >= minId && N.Id <= maxId select N;

                            foreach (var N in topo_exist_db)
                            {
                                topoDB[dataInd] = new Topo_table();
                                topoDB[dataInd].Elevs = N.Elevs;
                                dataInd++;
                            }
                            ctx.Database.Connection.Close();
                        }
                    }

                    using (var ctx = new Continuum_EDMContainer(newConnString))
                    {
                        ctx.Topo_table.AddRange(topoDB);
                        ctx.SaveChanges();
                        dataInd = 0;
                        topoDB = new Topo_table[20000];
                        ctx.Database.Connection.Close();
                    }
                }
                catch (Exception ex)
                {
                    MessageBox.Show(ex.InnerException.ToString());
                    return;
                }

                if (maxId == numTopo)
                    gotThemAll = true;

                minId = maxId + 1;
                maxId = maxId + 20000;

                if (maxId > numTopo)
                {
                    maxId = numTopo;
                    topoDB = new Topo_table[maxId - minId + 1];
                }
            }
        }

        /// <summary> Copies node data in old database to new database </summary>        
        public void CopyNodeDataToNewDB(string oldConnString, string newConnString, bool fromOldToNew = false)
        {
            string textForProgBar = "";
            int numNodes = 0;

            try
            {
                if (fromOldToNew)
                {
                    using (var ctx = new Continuum_EDMContainerOLD(oldConnString))
                    {
                        numNodes = ctx.Node_table.Count();
                        ctx.Database.Connection.Close();
                    }
                }
                else
                {
                    using (var ctx = new Continuum_EDMContainer(oldConnString))
                    {
                        numNodes = ctx.Node_table.Count();
                        ctx.Database.Connection.Close();
                    }
                }

            }
            catch (Exception ex)
            {
                MessageBox.Show(ex.Message.ToString());
                return;
            }

            int minId = 1;
            int maxId;
            Node_table[] nodeDB = new Node_table[2000];
            if (numNodes > 2000)
                maxId = minId + 1999;
            else
            {
                maxId = numNodes;
                nodeDB = new Node_table[numNodes];
            }
            bool gotThemAll = false;

            while (gotThemAll == false && numNodes > 0)
            {
                textForProgBar = "Saving node data...";
                int prog = (int)(100 * (double)maxId / numNodes);

                if (fromOldToNew)
                    BackgroundWorker_DBUpdate.ReportProgress(prog, textForProgBar);
                else
                    BackgroundWorker_SaveAs.ReportProgress(prog, textForProgBar);

                int dataInd = 0;

                // Copy 20000 entries from old DB
                try
                {
                    if (fromOldToNew)
                    {
                        using (var ctx = new Continuum_EDMContainerOLD(oldConnString))
                        {
                            for (int This_Id = minId; This_Id <= maxId; This_Id++)
                            {
                                var node_expo_db = from N in ctx.Node_table.Include("expo") where N.Id == This_Id select N;

                                foreach (var N in node_expo_db)
                                {
                                    nodeDB[dataInd] = new Node_table();
                                    nodeDB[dataInd].UTMX = N.UTMX;
                                    nodeDB[dataInd].UTMY = N.UTMY;
                                    nodeDB[dataInd].elev = N.elev;

                                    int numExpos = N.expo.Count();

                                    for (int expInd = 0; expInd < numExpos; expInd++)
                                    {
                                        Expo_table newExpo = new Expo_table();
                                        newExpo.Expo_Array = N.expo.ElementAt(expInd).Expo_Array;
                                        newExpo.ExpoDist_Array = N.expo.ElementAt(expInd).ExpoDist_Array;
                                        newExpo.radius = N.expo.ElementAt(expInd).radius;
                                        newExpo.exponent = N.expo.ElementAt(expInd).exponent;
                                        newExpo.UW_Cross_Grade = N.expo.ElementAt(expInd).UW_Cross_Grade;
                                        newExpo.UW_ParallelGrade = N.expo.ElementAt(expInd).UW_ParallelGrade;
                                        newExpo.SR_Array = N.expo.ElementAt(expInd).SR_Array;
                                        newExpo.DH_Array = N.expo.ElementAt(expInd).DH_Array;
                                        nodeDB[dataInd].expo.Add(newExpo);
                                    }
                                }

                                var node_gridstat_db = from N in ctx.Node_table.Include("GridStats") where N.Id == This_Id select N;

                                foreach (var N in node_gridstat_db)
                                {
                                    int numGridStats = N.GridStats.Count();
                                    for (int gridStatInd = 0; gridStatInd <= numGridStats - 1; gridStatInd++)
                                    {
                                        GridStat_table newGridStat = new GridStat_table();
                                        newGridStat.radius = N.GridStats.ElementAt(gridStatInd).radius;
                                        newGridStat.P10_UW = N.GridStats.ElementAt(gridStatInd).P10_UW;
                                        newGridStat.P10_DW = N.GridStats.ElementAt(gridStatInd).P10_DW;
                                        nodeDB[dataInd].GridStats.Add(newGridStat);
                                    }
                                }

                                dataInd++;
                            }
                            ctx.Database.Connection.Close();
                        }
                    }
                    else
                    {
                        using (var ctx = new Continuum_EDMContainer(oldConnString))
                        {
                            for (int This_Id = minId; This_Id <= maxId; This_Id++)
                            {
                                var node_expo_db = from N in ctx.Node_table.Include("expo") where N.Id == This_Id select N;

                                foreach (var N in node_expo_db)
                                {
                                    nodeDB[dataInd] = new Node_table();
                                    nodeDB[dataInd].UTMX = N.UTMX;
                                    nodeDB[dataInd].UTMY = N.UTMY;
                                    nodeDB[dataInd].elev = N.elev;

                                    int numExpos = N.expo.Count();

                                    for (int expInd = 0; expInd < numExpos; expInd++)
                                    {
                                        Expo_table newExpo = new Expo_table();
                                        newExpo.Expo_Array = N.expo.ElementAt(expInd).Expo_Array;
                                        newExpo.ExpoDist_Array = N.expo.ElementAt(expInd).ExpoDist_Array;
                                        newExpo.radius = N.expo.ElementAt(expInd).radius;
                                        newExpo.exponent = N.expo.ElementAt(expInd).exponent;
                                        newExpo.UW_Cross_Grade = N.expo.ElementAt(expInd).UW_Cross_Grade;
                                        newExpo.UW_ParallelGrade = N.expo.ElementAt(expInd).UW_ParallelGrade;
                                        newExpo.SR_Array = N.expo.ElementAt(expInd).SR_Array;
                                        newExpo.DH_Array = N.expo.ElementAt(expInd).DH_Array;
                                        nodeDB[dataInd].expo.Add(newExpo);
                                    }
                                }

                                var node_gridstat_db = from N in ctx.Node_table.Include("GridStats") where N.Id == This_Id select N;

                                foreach (var N in node_gridstat_db)
                                {
                                    int numGridStats = N.GridStats.Count();
                                    for (int gridStatInd = 0; gridStatInd <= numGridStats - 1; gridStatInd++)
                                    {
                                        GridStat_table newGridStat = new GridStat_table();
                                        newGridStat.radius = N.GridStats.ElementAt(gridStatInd).radius;
                                        newGridStat.P10_UW = N.GridStats.ElementAt(gridStatInd).P10_UW;
                                        newGridStat.P10_DW = N.GridStats.ElementAt(gridStatInd).P10_DW;
                                        nodeDB[dataInd].GridStats.Add(newGridStat);
                                    }
                                }

                                dataInd++;
                            }
                            ctx.Database.Connection.Close();
                        }
                    }


                }
                catch (Exception ex)
                {
                    MessageBox.Show(ex.InnerException.ToString());
                    return;
                }

                try
                {
                    using (var ctx = new Continuum_EDMContainer(newConnString))
                    {
                        ctx.Node_table.AddRange(nodeDB);
                        ctx.SaveChanges();
                        dataInd = 0;
                        nodeDB = new Node_table[2000];
                        ctx.Database.Connection.Close();
                    }
                }
                catch (Exception ex)
                {
                    MessageBox.Show(ex.InnerException.ToString());
                    return;
                }

                if (maxId == numNodes)
                    gotThemAll = true;

                minId = maxId + 1;
                maxId = maxId + 2000;

                if (maxId > numNodes)
                {
                    maxId = numNodes;
                    nodeDB = new Node_table[maxId - minId + 1];
                }
            }
        }

        private void BackgroundWorker_SaveAs_ProgressChanged(object sender, ProgressChangedEventArgs e)
        {
            // Updates the 'Save As' progress bar
            string Text_for_label = e.UserState.ToString();
            if (e.ProgressPercentage <= 100)
                progbar.Value = e.ProgressPercentage;
            else
                progbar.Value = 100;

            Text = "Continuum 3";
            lblprogbar.Text = Text_for_label;
            Refresh();
        }

        private void BackgroundWorker_SaveAs_RunWorkerCompleted(object sender, RunWorkerCompletedEventArgs e)
        {
            Close();
        }

        /// <summary> Calls node surface roughness and displacement height (SRDH) recalculation background worker. (When land cover key changes) </summary>
        /// <param name="thisInst"></param>
        public void Call_BW_Node_Recalc(Continuum thisInst)
        {
            Show();
            BackgroundWorker_Node_SR_Recalc.RunWorkerAsync(thisInst);
        }

        private void BackgroundWorker_Node_SR_Recalc_DoWork(object sender, DoWorkEventArgs e)
        {
            Continuum thisInst = (Continuum)e.Argument;

            // Recalculates SR/DH with new land cover key (or calculates SR/DH with newly imported land cover)
            Nodes nodeFromDB = new Nodes();
            NodeCollection nodeList = new NodeCollection();
            string connString = nodeList.GetDB_ConnectionString(thisInst.savedParams.savedFileName);

            int nodeCount = 0;
            string textForProgBar = "Recalculating SR/DH at Nodes in database";
            BackgroundWorker_Node_SR_Recalc.ReportProgress(0, textForProgBar);

            thisInst.topo.GetElevsAndSRDH_ForCalcs(thisInst, null, true);

            try
            {
                using (var context = new Continuum_EDMContainer(connString))
                {
                    var node_db = from N in context.Node_table.Include("expo") select N;
                    int totalCount = node_db.Count();

                    foreach (var N in node_db)
                    {
                        int numExpo = N.expo.Count();
                        nodeFromDB.UTMX = N.UTMX;
                        nodeFromDB.UTMY = N.UTMY;

                        nodeFromDB.expo = new Exposure[numExpo];

                        if (nodeCount % 10 == 0)
                        {
                            textForProgBar = "Recalculating SR/DH at Nodes in database. Node: " + nodeCount + "/" + totalCount;
                            BackgroundWorker_Node_SR_Recalc.ReportProgress(100 * nodeCount / totalCount, textForProgBar);
                        }

                        for (int i = 0; i < numExpo; i++)
                        {
                            nodeFromDB.expo[i] = new Exposure();
                            nodeFromDB.expo[i].radius = N.expo.ElementAt(i).radius;
                            nodeFromDB.expo[i].exponent = N.expo.ElementAt(i).exponent;
                            int numSectors = 1;
                            int smallerRadius = thisInst.topo.GetSmallerRadius(nodeFromDB.expo, nodeFromDB.expo[i].radius, nodeFromDB.expo[i].exponent, numSectors);

                            if (smallerRadius == 0 || numSectors > 1)
                            { // when sector avg is used, can//t add on to exposure calcs...so gotta do it the long way
                                if (thisInst.topo.gotSR == true)
                                    thisInst.topo.CalcSRDH(ref nodeFromDB.expo[i], nodeFromDB.UTMX, nodeFromDB.UTMY, nodeFromDB.expo[i].radius, nodeFromDB.expo[i].exponent, thisInst.metList.numWD);
                            }
                            else
                            {
                                Exposure smallerExpo = thisInst.topo.GetSmallerRadiusExpo(nodeFromDB.expo, smallerRadius, nodeFromDB.expo[i].exponent, numSectors);
                                if (thisInst.topo.gotSR == true)
                                    thisInst.topo.CalcSRDHwithSmallerRadius(ref nodeFromDB.expo[i], nodeFromDB.UTMX, nodeFromDB.UTMY, nodeFromDB.expo[i].radius, nodeFromDB.expo[i].exponent, numSectors, smallerRadius, smallerExpo, thisInst.metList.numWD);

                            }

                            // Write back to expo_db
                            MemoryStream MS7 = new MemoryStream();
                            MemoryStream MS8 = new MemoryStream();
                            BinaryFormatter bin = new BinaryFormatter();

                            if (nodeFromDB.expo[i].SR != null)
                            {
                                bin.Serialize(MS7, nodeFromDB.expo[i].SR);
                                N.expo.ElementAt(i).SR_Array = MS7.ToArray();
                            }

                            if (nodeFromDB.expo[i].dispH != null)
                            {
                                bin.Serialize(MS8, nodeFromDB.expo[i].dispH);
                                N.expo.ElementAt(i).DH_Array = MS8.ToArray();
                            }
                        }

                        nodeCount++;
                    }

                    // Save DB
                    context.SaveChanges();

                }
            }
            catch (Exception ex)
            {
                MessageBox.Show(ex.InnerException.ToString());
                return;
            }

            DoWorkDone = true;
        }

        private void BackgroundWorker_Node_SR_Recalc_ProgressChanged(object sender, ProgressChangedEventArgs e)
        {
            // Updates progress bar of node SRDH recalculation

            string Text_for_label = e.UserState.ToString();
            if (e.ProgressPercentage <= 100)
                progbar.Value = e.ProgressPercentage;
            else
                progbar.Value = 100;

            Text = "Continuum 3";
            lblprogbar.Text = Text_for_label;
            BringToFront();
            Refresh();
        }

        private void BackgroundWorker_Node_SR_Recalc_RunWorkerCompleted(object sender, RunWorkerCompletedEventArgs e)
        {
            Close();
        }

        /// <summary> Calls WRG file creation background worker </summary>        
        public void Call_BW_WRG_create(Vars_for_WRG_file Args)
        {
            Show();
            BackgroundWorker_WRG.RunWorkerAsync(Args);

        }

        private void BackgroundWorker_WRG_DoWork(object sender, DoWorkEventArgs e)
        {
            // Generates WRG (Wind Resource Grid) file based on selected map  
            Vars_for_WRG_file theArgs = (Vars_for_WRG_file)(e.Argument);
            Continuum thisInst = theArgs.thisInst;
            MetCollection metList = thisInst.metList;
            MapCollection mapList = thisInst.mapList;
            string mapName = theArgs.mapName;
            double density = theArgs.density;
            string outputFile = theArgs.outputFile;
            TopoInfo topo = thisInst.topo;
            double[] windRose = metList.GetAvgWindRose(thisInst.modeledHeight, Met.TOD.All, Met.Season.All);
            Map thisMap = new Map();

            if (mapList.ThisCount > 0)
            {
                for (int i = 0; i < mapList.ThisCount; i++)
                {
                    if (mapName == mapList.mapItem[i].mapName)
                    {  // Found map
                        thisMap = mapList.mapItem[i];

                        if (thisMap.modelType != 2 && thisMap.modelType != 4)
                        {
                            if (thisMap.isWaked == false)
                            {
                                string modelType = "";
                                if (thisMap.modelType == 0)
                                    modelType = "UW Exposure";
                                else if (thisMap.modelType == 1)
                                    modelType = "DW Exposure";
                                else if ((thisMap.modelType == 3 || thisMap.modelType == 5) && thisMap.isWaked == false)
                                    modelType = "Energy Production";

                                MessageBox.Show("WRG maps are created using WS maps.  Please select a WS map and not a map of " + modelType);
                                return;
                            }
                        }

                        break;
                    }
                }
            }
            else
            {
                MessageBox.Show("No maps defined.", "Continuum 3");
                return;
            }

            StreamWriter sw = new StreamWriter(outputFile);

            double weibull_A_10;
            double weibull_k_100;

            int numX = thisMap.numX;
            int numY = thisMap.numY;
            double minUTMX = thisMap.minUTMX;
            double minUTMY = thisMap.minUTMY;
            int reso = thisMap.reso;

            string numX_String = numX.ToString();
            numX_String = numX_String.PadRight(8);

            string numY_String = numY.ToString();
            numY_String = numY_String.PadRight(8);

            string Min_UTMX_Str = minUTMX.ToString();
            Min_UTMX_Str = Min_UTMX_Str.PadRight(8);

            string Min_UTMY_Str = minUTMY.ToString();
            Min_UTMY_Str = Min_UTMY_Str.PadRight(8);

            string resoString = reso.ToString();

            sw.Write(numX_String);
            sw.Write(numY_String);
            sw.Write(Min_UTMX_Str);
            sw.Write(Min_UTMY_Str);
            sw.Write(resoString);
            sw.WriteLine();

            //   double[] power = null;

            //   if (turbList.PowerCurveCount > 0)
            //       power = turbList.powerCurves[0].power;

            int numPoints = numX * numY;
            int pointInd = 0;
            string[] metsUsed = metList.GetMetsUsed();

            // Get elevs for calcs
            topo.GetElevsAndSRDH_ForCalcs(thisInst, thisMap, false);

            for (int xind = 0; xind <= numX - 1; xind++)
            {
                double thisX = thisMap.minUTMX + xind * thisMap.reso;
                //    double minY = thisMap.minUTMY;
                //    double maxY = thisMap.minUTMY + (numY - 1) * thisMap.reso;

                for (int yind = 0; yind <= numY - 1; yind++)
                {
                    if (BackgroundWorker_WRG.CancellationPending == true)
                    {
                        sw.Close();
                        return;
                    }

                    double thisY = thisMap.minUTMY + yind * thisMap.reso;
                    pointInd++;
                    BackgroundWorker_WRG.ReportProgress(100 * pointInd / numPoints);

                    string easting = thisX.ToString();
                    easting = easting.PadRight(10);

                    string northing = thisY.ToString();
                    northing = northing.PadRight(10);

                    string elev = Math.Round(topo.CalcElevs(thisX, thisY), 2).ToString();
                    elev = elev.PadRight(8);

                    string heightString = thisInst.modeledHeight.ToString();
                    heightString = heightString.PadRight(5);

                    int numWS = metList.numWS;
                    int numWD = metList.numWD;
                    double[,] thisSectDist = new double[numWD, numWS];
                    double[] thisWindRose = metList.GetInterpolatedWindRose(metsUsed, thisX, thisY, Met.TOD.All, Met.Season.All, thisInst.modeledHeight);

                    for (int WD = 0; WD <= numWD - 1; WD++)
                    {
                        double[] This_WS_Dist = metList.CalcWS_DistForTurbOrMap(metsUsed, thisMap.sectorParamToMap[xind, yind, WD], WD, Met.TOD.All, Met.Season.All, thisInst.modeledHeight);

                        for (int WS = 0; WS <= numWS - 1; WS++)
                            thisSectDist[WD, WS] = This_WS_Dist[WS] * 1000;
                    }

                    double[] thisDist = metList.CalcOverallWS_Dist(thisSectDist, thisWindRose);
                    MetCollection.Weibull_params weibull = metList.CalcWeibullParams(thisDist, thisSectDist, thisMap.parameterToMap[xind, yind]);

                    string weibull_k_string = Math.Round(weibull.overall_k, 3).ToString();
                    weibull_k_string = weibull_k_string.PadRight(6);

                    string weibull_A_string = Math.Round(weibull.overall_A, 2).ToString();
                    weibull_A_string = weibull_A_string.PadRight(5);

                    double powerDensity = 0.5f * density * Math.Pow(thisMap.parameterToMap[xind, yind], 3);
                    string powerDensityString = Math.Round(powerDensity, 4).ToString();
                    powerDensityString = powerDensityString.PadRight(15);

                    string numSectorsString = numWD.ToString();
                    numSectorsString = numSectorsString.PadRight(3);

                    sw.Write("GridPoint ");
                    sw.Write(easting);
                    sw.Write(northing);
                    sw.Write(elev);
                    sw.Write(heightString);
                    sw.Write(weibull_A_string);
                    sw.Write(weibull_k_string);
                    sw.Write(powerDensityString);
                    sw.Write(numSectorsString);

                    for (int k = 0; k <= numWD - 1; k++)
                    {

                        string freqString = Math.Round(windRose[k] * 1000, 0).ToString();
                        freqString = freqString.PadRight(4);
                        sw.Write(freqString);

                        if (weibull.sector_A != null)
                            weibull_A_10 = weibull.sector_A[k] * 10;
                        else
                            weibull_A_10 = 0;

                        string weibull_A_10_string = Math.Round(weibull_A_10, 0).ToString();
                        weibull_A_10_string = weibull_A_10_string.PadRight(4);
                        sw.Write(weibull_A_10_string);

                        if (weibull.sector_k != null)
                            weibull_k_100 = weibull.sector_k[k] * 100;
                        else
                            weibull_k_100 = 0;                                                

                        string Weibull_k_100_str = Math.Round(weibull_k_100, 0).ToString();
                        Weibull_k_100_str = Weibull_k_100_str.PadRight(5);
                        sw.Write(Weibull_k_100_str);
                    }

                    sw.WriteLine();
                }
            }

            sw.Close();
            DoWorkDone = true;
        }

        private void BackgroundWorker_WRG_ProgressChanged(object sender, ProgressChangedEventArgs e)
        {
            // Updates progress bar of WRG file background worker
            string Text_for_label = "Creating WRG file...";

            if (e.ProgressPercentage <= 100)
                progbar.Value = e.ProgressPercentage;
            else
                progbar.Value = 100;

            Text = "Continuum 3";
            lblprogbar.Text = Text_for_label;
            Refresh();
        }

        private void BackgroundWorker_WRG_RunWorkerCompleted(object sender, RunWorkerCompletedEventArgs e)
        {
            // Closes background worker after WRG file complete
            if (e.Cancelled)
                Close();
            else
                Close();
        }

        private void btnCancel_Click(object sender, EventArgs e)
        {
            // Cancels background worker and closes progress bar           

            if (BackgroundWorker_Map.IsBusy == true)
            {
                DialogResult Yes_or_no = MessageBox.Show("Are you sure that you want to cancel this map generation?", "Continuum 3", MessageBoxButtons.YesNo);
                if (Yes_or_no == DialogResult.Yes)
                    BackgroundWorker_Map.CancelAsync();
            }
            else if (BackgroundWorker_TurbCalcs.IsBusy == true)
            {
                DialogResult Yes_or_no = MessageBox.Show("Are you sure that you want to cancel the turbine estimate calculations?", "Continuum 3", MessageBoxButtons.YesNo);
                if (Yes_or_no == DialogResult.Yes)
                    BackgroundWorker_TurbCalcs.CancelAsync();
            }
            else if (BackgroundWorker_RoundRobin.IsBusy == true)
            {
                DialogResult Yes_or_no = MessageBox.Show("Are you sure that you want to cancel the round robin uncertainty analysis?", "Continuum 3", MessageBoxButtons.YesNo);
                if (Yes_or_no == DialogResult.Yes)
                    BackgroundWorker_RoundRobin.CancelAsync();
            }
            else if (BackgroundWorker_MetCalcs.IsBusy == true)
            {
                DialogResult Yes_or_no = MessageBox.Show("Are you sure that you want to cancel this met exposure and statistics calculation?", "Continuum 3", MessageBoxButtons.YesNo);
                if (Yes_or_no == DialogResult.Yes)
                    BackgroundWorker_MetCalcs.CancelAsync();
            }
            else if (BackgroundWorker_Topo.IsBusy == true)
            {
                DialogResult Yes_or_no = MessageBox.Show("Are you sure that you want to cancel the topo data import?  All data loaded in so far will be removed from database.", "Continuum 3", MessageBoxButtons.YesNo);
                if (Yes_or_no == DialogResult.Yes)
                    BackgroundWorker_Topo.CancelAsync();
            }
            else if (BackgroundWorker_WAsP_Map.IsBusy == true)
            {
                DialogResult Yes_or_no = MessageBox.Show("Are you sure that you want to cancel the roughness data import?", "Continuum 3", MessageBoxButtons.YesNo);
                if (Yes_or_no == DialogResult.Yes)
                    BackgroundWorker_WAsP_Map.CancelAsync();
            }
            else if (BackgroundWorker_RefDataExtract.IsBusy == true)
            {
                DialogResult Yes_or_no = MessageBox.Show("Are you sure that you want to cancel the MERRA2 data import?", "Continuum 3", MessageBoxButtons.YesNo);
                if (Yes_or_no == DialogResult.Yes)
                    BackgroundWorker_RefDataExtract.CancelAsync();
            }
            else if (BackgroundWorker_Shadow.IsBusy == true)
            {
                DialogResult Yes_or_no = MessageBox.Show("Are you sure that you want to cancel the shadow flicker calculations?", "Continuum 3", MessageBoxButtons.YesNo);
                if (Yes_or_no == DialogResult.Yes)
                    BackgroundWorker_Shadow.CancelAsync();
            }
            else if (BackgroundWorker_IceThrow.IsBusy == true)
            {
                DialogResult Yes_or_no = MessageBox.Show("Are you sure that you want to cancel the ice throw model calculations?", "Continuum 3", MessageBoxButtons.YesNo);
                if (Yes_or_no == DialogResult.Yes)
                    BackgroundWorker_IceThrow.CancelAsync();
            }
            else if (BackgroundWorker_Exceed.IsBusy == true)
            {
                DialogResult Yes_or_no = MessageBox.Show("Are you sure that you want to cancel the Monte Carlo model calculations?", "Continuum 3", MessageBoxButtons.YesNo);
                if (Yes_or_no == DialogResult.Yes)
                    BackgroundWorker_Exceed.CancelAsync();
            }
            else if (BackgroundWorker_LandCover.IsBusy == true)
            {
                DialogResult Yes_or_no = MessageBox.Show("Are you sure that you want to cancel the land cover / surface roughness import?", "Continuum 3", MessageBoxButtons.YesNo);
                if (Yes_or_no == DialogResult.Yes)
                    BackgroundWorker_LandCover.CancelAsync();
            }
            else if (BackgroundWorker_MERRADownload.IsBusy == true)
            {
                DialogResult Yes_or_no = MessageBox.Show("Are you sure that you want to cancel the MERRA2 download?", "Continuum 3", MessageBoxButtons.YesNo);
                if (Yes_or_no == DialogResult.Yes)
                    BackgroundWorker_MERRADownload.CancelAsync();
            }

        }

        /// <summary> Checks to see if BackgroundWorkers are currently running  </summary>
        /// <returns> True if background worker is busy</returns>
        public bool IsBusy()
        {
            bool Busy = false;

            if (BackgroundWorker_LandCover.IsBusy || BackgroundWorker_Map.IsBusy || BackgroundWorker_MetCalcs.IsBusy || BackgroundWorker_Node_SR_Recalc.IsBusy
                || BackgroundWorker_RoundRobin.IsBusy || BackgroundWorker_SaveAs.IsBusy || BackgroundWorker_Topo.IsBusy || BackgroundWorker_TurbCalcs.IsBusy
                || BackgroundWorker_WAsP_Map.IsBusy || BackgroundWorker_WRG.IsBusy || BackgroundWorker_RefDataExtract.IsBusy || BackgroundWorker_IceThrow.IsBusy
                || BackgroundWorker_Exceed.IsBusy || BackgroundWorker_Shadow.IsBusy)
                Busy = true;

            return Busy;
        }

        /// <summary> Calls reference data extractor background worker (extracts required data from local reference files) </summary>        
        public void Call_BW_RefDataImport(Vars_for_ReferenceData_Extract vars_For_refData)
        {
            Show();
            BackgroundWorker_RefDataExtract.RunWorkerAsync(vars_For_refData);
        }

        private void BackgroundWorker_RefDataExtract_DoWork(object sender, DoWorkEventArgs e)
        {
            // Reads in Reference data text files, interpolates to estimate reference data at specified lat/long
            Vars_for_ReferenceData_Extract theArgs = (Vars_for_ReferenceData_Extract)(e.Argument);
            Continuum thisInst = theArgs.thisInst;
            Reference thisRef = theArgs.thisRef;
            Reference.RefData_Pull[] nodesToPull = theArgs.nodesToPull;
            int numNodesToPull = nodesToPull.Length;
            ReferenceCollection refList = thisInst.refList;

            int last_file_ind = 0;
            char[] delims = { ',', '\n' };

            string[] refDataFiles = new string[0];

            if (thisRef.refDataDownload.refType == "MERRA2")
                refDataFiles = Directory.GetFiles(thisRef.refDataDownload.folderLocation, "*.ascii");
            else
                refDataFiles = Directory.GetFiles(thisRef.refDataDownload.folderLocation, "*.nc"); // NetCDF files

            StreamReader file;
            DateTime startTime = thisRef.startDate;
            DateTime endTime = thisRef.endDate;
            // Convert start and end time to UTC-0
            startTime = startTime.AddHours(-thisRef.interpData.UTC_offset);
            endTime = endTime.AddHours(-thisRef.interpData.UTC_offset);

            // Set hour of startTime and endTime to 0. (Daily files are read in and all data is processed. After 
            // all files have been read, the data is trimmed to the actual start and end times
            DateTime startTimeZeroHour = startTime.AddHours(-startTime.Hour);
            DateTime endTimeZeroHour = endTime.AddHours(-endTime.Hour);
            //   endTimeZeroHour = endTimeZeroHour.AddDays(1); // Adding one more day to account for UTC - Local time diffs

            TimeSpan timeSpan = endTimeZeroHour - startTimeZeroHour;
            int numRefHours = Convert.ToInt32(timeSpan.TotalHours) + 24;

            // Resize Refpull objects to hold all TS data and define East_North_WS arrays
            Reference.East_North_WSs[] nodeEastNorthWS = new Reference.East_North_WSs[numNodesToPull];

            for (int i = 0; i < numNodesToPull; i++)
            {
                Array.Resize(ref nodesToPull[i].Data, numRefHours);
                Array.Resize(ref nodeEastNorthWS[i].timeStamp, numRefHours);
                Array.Resize(ref nodeEastNorthWS[i].U_WS, numRefHours);
                Array.Resize(ref nodeEastNorthWS[i].V_WS, numRefHours);
            }

            int lastInd = 0;
            int counter = 0;

            if (thisRef.refDataDownload.refType == "MERRA2")
            {
                // Looping through every day in specified date range
                for (DateTime thisDate = startTimeZeroHour; thisDate <= endTimeZeroHour; thisDate = thisDate.AddDays(1))
                {
                    string datestring = thisRef.Make_MERRA2_Date_String(thisDate);
                    counter++;
                    TimeSpan Num_Days_Processed = thisDate.Subtract(startTime);
                    TimeSpan Num_Days_Total = endTime.Subtract(startTime);
                    double Prog = 100 * Num_Days_Processed.TotalDays / Num_Days_Total.TotalDays;

                    if (counter % 50 == 0)
                        BackgroundWorker_RefDataExtract.ReportProgress((int)Prog, "Importing MERRA2 data");

                    if (BackgroundWorker_RefDataExtract.CancellationPending == true)
                    {
                        //      if (thisMet != null) // Met data calcs should be unrelated to reference data pulls
                        //          thisMet.CalcAllMeas_WSWD_Dists(thisInst, thisMet.metData.GetSimulatedTimeSeries(thisInst.modeledHeight));
                        e.Result = thisInst;
                        DoWorkDone = true;
                        return;
                    }

                    // Looping through every file to find correct file by matching with datestring
                    for (int i = last_file_ind; i < refDataFiles.Length; i++)
                    {
                        string thisFile = refDataFiles[i];

                        if (thisFile.Substring(thisFile.Length - 18, 8) == datestring)
                        {
                            try
                            {
                                file = new StreamReader(thisFile);
                                last_file_ind = i + 1;
                            }
                            catch (Exception ex)
                            {
                                MessageBox.Show(ex.Message);
                                MessageBox.Show("Error opening the MERRA data file. Check that it's not open in another program.", "", MessageBoxButtons.OK);
                                return;
                            }

                            string file_contents = file.ReadToEnd();
                            string[] file_strings = file_contents.Split(delims);
                            int file_ind = 1; // skip header file_string
                            int Col_count = 1;

                            while (file_ind < file_strings.Length && file_strings[file_ind - 1] != "time")
                            {
                                if (thisRef.Need_This_Param(file_strings[file_ind]))
                                {
                                    // Using location of brackets in file line to grab the hour of that line
                                    int open_bracket = file_strings[file_ind].IndexOf("[");
                                    int close_bracket = file_strings[file_ind].IndexOf("]");

                                    int ThisHour = Convert.ToInt16(file_strings[file_ind].Substring(open_bracket + 1, close_bracket - open_bracket - 1));
                                    int thisInd = lastInd + ThisHour;
                                    //       DateTime thisTimeStamp = thisDate.AddHours(ThisHour);

                                    open_bracket = file_strings[file_ind].LastIndexOf("[");
                                    close_bracket = file_strings[file_ind].LastIndexOf("]");
                                    int This_X_ind = Convert.ToInt16(file_strings[file_ind].Substring(open_bracket + 1, close_bracket - open_bracket - 1));

                                    for (int j = 0; j < nodesToPull.Length; j++)
                                    {
                                        if (This_X_ind == nodesToPull[j].XY_ind.X_ind)
                                        {

                                            if (file_strings[file_ind].Substring(0, 3) == "U50")
                                                nodeEastNorthWS[j].U_WS[thisInd] = Convert.ToSingle(file_strings[file_ind + 1 + nodesToPull[j].XY_ind.Y_ind]);
                                            else if (file_strings[file_ind].Substring(0, 3) == "V50")
                                                nodeEastNorthWS[j].V_WS[thisInd] = Convert.ToSingle(file_strings[file_ind + 1 + nodesToPull[j].XY_ind.Y_ind]);
                                            else if (file_strings[file_ind].Substring(0, 4) == "T10M")
                                                nodesToPull[j].Data[thisInd].temperature = Convert.ToSingle(file_strings[file_ind + 1 + nodesToPull[j].XY_ind.Y_ind]);
                                            else if (file_strings[file_ind].Substring(0, 2) == "PS")
                                                nodesToPull[j].Data[thisInd].surfPress = Convert.ToSingle(file_strings[file_ind + 1 + nodesToPull[j].XY_ind.Y_ind]);
                                            else if (file_strings[file_ind].Substring(0, 3) == "SLP")
                                                nodesToPull[j].Data[thisInd].seaPress = Convert.ToSingle(file_strings[file_ind + 1 + nodesToPull[j].XY_ind.Y_ind]);

                                            // Save dates in UTC-0 time
                                            nodesToPull[j].Data[thisInd].thisDate = thisDate.AddHours(ThisHour); // + thisRef.interpData.UTC_offset);
                                            nodeEastNorthWS[j].timeStamp[thisInd] = thisDate.AddHours(ThisHour); // + thisRef.interpData.UTC_offset);
                                        }
                                    }
                                }

                                if (Col_count == 1)
                                {
                                    file_ind++; // go to first data point
                                    while (file_strings[file_ind].Contains("[") == false)
                                    {
                                        file_ind++;
                                        Col_count++;
                                    }
                                }
                                else
                                    file_ind = file_ind + Col_count;
                            }


                            file.Close();
                            break; // exiting for loop cycling through files, this break only reached if the correct file has been found and read in
                        }
                    }

                    // update lastInd
                    while (nodeEastNorthWS[0].U_WS[lastInd] != 0 && lastInd < (numRefHours - 1))
                        lastInd++;
                }
            }
            else
            {
                // Read and extract ERA5 netCDF files

                // Populate nodesToPull and nodeEastNorthWS with timestamps in UTC-0 time
                for (int hourInd = 0; hourInd < numRefHours; hourInd++)
                {
                    DateTime thisTS = startTimeZeroHour.AddHours(hourInd);

                    for (int n = 0; n < nodeEastNorthWS.Length; n++)
                        nodeEastNorthWS[n].timeStamp[hourInd] = thisTS; //.AddHours(thisRef.interpData.UTC_offset);

                    for (int n = 0; n < nodesToPull.Length; n++)
                        nodesToPull[n].Data[hourInd].thisDate = thisTS; //.AddHours(thisRef.interpData.UTC_offset);
                }

                DateTime baseTime = new DateTime(1900, 01, 01, 0, 0, 0); //time that all the ERA5 'time' variable values are relative to

                for (int f = 0; f < refDataFiles.Length; f++)
                {
                    DataSet thisDataFile = DataSet.Open(refDataFiles[f]);
                    Variable[] allVars = thisDataFile.Variables.ToArray();

                    Single[] allLats = thisDataFile.GetData<Single[]>("latitude");
                    Single[] allLong = thisDataFile.GetData<Single[]>("longitude");
                    int[] allTime = thisDataFile.GetData<int[]>("time");
                    DateTime thisDate = baseTime.AddHours(allTime[0]);
                    int tsInd = Convert.ToInt32(thisDate.Subtract(startTimeZeroHour).TotalHours);

                    for (int v = 0; v < allVars.Length; v++)
                    {
                        string thisType = allVars[v].TypeOfData.Name;

                        if (thisType == "Int16")
                        {
                            Int16[,,] currentVar = thisDataFile.GetData<Int16[,,]>(allVars[v].ID);
                            var metaData = allVars[v].Metadata;

                            double scaleFactor = (double)metaData["scale_factor"];
                            double addOffset = (double)metaData["add_offset"];

                            if (allVars[v].Name == "sp")
                            {
                                // Surface pressure
                                for (int t = 0; t <= currentVar.GetUpperBound(0); t++)
                                {
                                    thisDate = baseTime.AddHours(allTime[t]);
                                    tsInd = Convert.ToInt32(thisDate.Subtract(startTimeZeroHour).TotalHours);

                                    if (tsInd >= numRefHours || tsInd < 0)
                                        continue;

                                    for (int n = 0; n < nodesToPull.Length; n++)
                                        nodesToPull[n].Data[tsInd].surfPress = addOffset + scaleFactor * currentVar[t, nodesToPull[n].XY_ind.X_ind, nodesToPull[n].XY_ind.Y_ind];
                                }
                            }
                            else if (allVars[v].Name == "t2m")
                            {
                                // 10 m temperature
                                for (int t = 0; t <= currentVar.GetUpperBound(0); t++)
                                {
                                    thisDate = baseTime.AddHours(allTime[t]);
                                    tsInd = Convert.ToInt32(thisDate.Subtract(startTimeZeroHour).TotalHours);

                                    if (tsInd >= numRefHours || tsInd < 0)
                                        continue;

                                    for (int n = 0; n < nodesToPull.Length; n++)
                                        nodesToPull[n].Data[tsInd].temperature = addOffset + scaleFactor * currentVar[t, nodesToPull[n].XY_ind.X_ind, nodesToPull[n].XY_ind.Y_ind];
                                }
                            }
                            else if (allVars[v].Name == "u100")
                            {
                                // 100 m U component of WS
                                for (int t = 0; t <= currentVar.GetUpperBound(0); t++)
                                {
                                    thisDate = baseTime.AddHours(allTime[t]);
                                    tsInd = Convert.ToInt32(thisDate.Subtract(startTimeZeroHour).TotalHours);

                                    if (tsInd >= numRefHours || tsInd < 0)
                                        continue;

                                    for (int n = 0; n < nodesToPull.Length; n++)
                                        nodeEastNorthWS[n].U_WS[tsInd] = addOffset + scaleFactor * currentVar[t, nodesToPull[n].XY_ind.X_ind, nodesToPull[n].XY_ind.Y_ind];
                                }
                            }
                            else if (allVars[v].Name == "v100")
                            {
                                // 100 m V component of WS
                                for (int t = 0; t <= currentVar.GetUpperBound(0); t++)
                                {
                                    thisDate = baseTime.AddHours(allTime[t]);
                                    tsInd = Convert.ToInt32(thisDate.Subtract(startTimeZeroHour).TotalHours);

                                    if (tsInd >= numRefHours || tsInd < 0)
                                        continue;

                                    for (int n = 0; n < nodesToPull.Length; n++)
                                        nodeEastNorthWS[n].V_WS[tsInd] = addOffset + scaleFactor * currentVar[t, nodesToPull[n].XY_ind.X_ind, nodesToPull[n].XY_ind.Y_ind];
                                }
                            }
                        }
                    }
                }

            }

            // Trim nodesToPull to only include data between start and end time (in UTC-0)
            int startInd = 0;
            while (nodesToPull[0].Data[startInd].thisDate < startTime)
                startInd++;

            if (startTime < nodesToPull[0].Data[startInd].thisDate)
            {
                MessageBox.Show("Available MERRA2 data does not cover desired date range.", "Continuum 3");
                //      if (thisMet != null)
                //          thisMet.CalcAllMeas_WSWD_Dists(thisInst, thisMet.metData.GetSimulatedTimeSeries(thisInst.modeledHeight));
                e.Result = thisInst;
                DoWorkDone = true;
                return;
            }

            int endInd = nodesToPull[0].Data.Length - 1;
            while (nodesToPull[0].Data[endInd].thisDate > endTime)
                endInd--;

            // Get rid of any extra entries and calculates and populates nodesToPull[] with WS & WD data at 50 & 10m (at each reference node) using U and V wind speeds            
            for (int i = 0; i < numNodesToPull; i++)
            {
                Reference.Wind_TS_with_Prod[] croppedData = new Reference.Wind_TS_with_Prod[endInd - startInd + 1];
                Array.Copy(nodesToPull[i].Data, startInd, croppedData, 0, endInd - startInd + 1);
                nodesToPull[i].Data = croppedData;

                Reference.East_North_WSs[] croppedEastNorth = new Reference.East_North_WSs[1];
                croppedEastNorth[0].U_WS = new double[endInd - startInd + 1];
                croppedEastNorth[0].V_WS = new double[endInd - startInd + 1];

                Array.Copy(nodeEastNorthWS[i].U_WS, startInd, croppedEastNorth[0].U_WS, 0, endInd - startInd + 1);
                nodeEastNorthWS[i].U_WS = croppedEastNorth[0].U_WS;

                Array.Copy(nodeEastNorthWS[i].V_WS, startInd, croppedEastNorth[0].V_WS, 0, endInd - startInd + 1);
                nodeEastNorthWS[i].V_WS = croppedEastNorth[0].V_WS;

                thisRef.Calc_WS_WD(ref nodesToPull, nodeEastNorthWS);
            }

            // Check that reference data was read in
            bool gotItAll = thisRef.WasDataFullyLoaded(nodesToPull);
            if (gotItAll == false)
            {
                //     if (thisMet != null)
                //         thisMet.CalcAllMeas_WSWD_Dists(thisInst, thisMet.metData.GetSimulatedTimeSeries(thisInst.modeledHeight));
                e.Result = thisInst;
                DoWorkDone = true;
                return;
            }

            // Add new reference nodes to database (saved in UTC-0)
            thisRef.AddNewDataToDB(thisInst, nodesToPull);                       

            // Get all nodes from database (timestamps are adjusted to local time)
            thisRef.GetReferenceDataFromDB(thisInst);

            // Generate interpData
            thisRef.GetInterpData(thisInst.UTM_conversions);

            thisRef.Calc_MonthProdStats(thisInst.UTM_conversions);
            thisRef.CalcAnnualProd(ref thisRef.interpData.annualProd, thisRef.interpData.monthlyProd, thisInst.UTM_conversions);

            // Runs MCP at met sites if MCP_type not null.  Taking this out... let users define as many reference sites as they want and then run MCP on MCP tab
            /*     if (theArgs.MCP_type != null && theArgs.thisMet.name != null)
                 {
                     thisMet.mcp = new MCP();
                     thisMet.WSWD_Dists = new Met.WSWD_Dist[0];
                     thisInst.metList.RunMCP(ref thisMet, thisMERRA, thisInst, MCP_Method);  // Runs MCP and generates LT WS estimates                   
                     thisMet.CalcAllLT_WSWD_Dists(thisInst, thisMet.mcp.LT_WS_Ests); // Calculates LT wind speed / wind direction distributions for using all day and using each season and each time of day (Day vs. Night)                               

                     thisInst.metList.isMCPd = true;

                     // Checks to see if all mets have MCP estimates and sets metList.allMCPd boolean
                     thisInst.metList.AreAllMetsMCPd();
                 }
            */

            DoWorkDone = true;
            e.Result = thisInst;
        }

        private void BackgroundWorker_MERRA_RunWorkerCompleted(object sender, RunWorkerCompletedEventArgs e)
        {
            // Updates all met lists, turbine calcs, model plots etc on main form 
            if (e.Cancelled == false)
            {
                Continuum thisInst = (Continuum)e.Result;
                if (thisInst.IsDisposed == false)
                {
                    thisInst.ChangesMade();
                    thisInst.updateThe.AllTABs();
                }
            }

            Close();
        }

        private void BackgroundWorker_MERRA_ProgressChanged(object sender, ProgressChangedEventArgs e)
        {
            // Updates the reference data import progress bar
            BringToFront();
            string textForLabel = e.UserState.ToString();
            progbar.Value = e.ProgressPercentage;
            Text = "Continuum 3";
            lblprogbar.Text = textForLabel;
            Refresh();
        }

        /// <summary>  Calls Ice Throw model background worker </summary>
        /// <param name="varsForBW"></param>
        public void Call_BW_IceThrow(Vars_for_BW varsForBW)
        {
            Show();
            BackgroundWorker_IceThrow.RunWorkerAsync(varsForBW);
        }

        private void BackgroundWorker_IceThrow_DoWork(object sender, DoWorkEventArgs e)
        {
            // Runs ice throw model
            DoWorkDone = false;
            Vars_for_BW theArgs = (Vars_for_BW)(e.Argument);
            Continuum thisInst = theArgs.thisInst;

            Met_Data_Filter metDataFilter = new Met_Data_Filter();
            TurbineCollection.PowerCurve powerCurve = thisInst.GetSelectedPowerCurve("Site Suitability");

            SiteSuitability siteSuit = thisInst.siteSuitability;

            siteSuit.yearlyIceHits = new SiteSuitability.YearlyHits[siteSuit.numYearsToModel];
            Random thisRandom = siteSuit.GetRandomNumber();

            int numYearlyHits = siteSuit.iceThrowsPerIceDay * siteSuit.numIceDaysPerYear;
            int totalIceHits = numYearlyHits * thisInst.turbineList.TurbineCount; // Only used to calculate progress for progress bar
            int totalCount = 0;

            //     string fileName = "C:\\Users\\OEE2017_32\\Dropbox (OEE)\\Software - Development\\Continuum\\v3.0\\QA Backup files\\Testing 3.0\\Site Suitability\\Ice Throw\\Ice Throw Hits Findlay Turbines.txt";
            //     StreamWriter file = new StreamWriter(fileName);

            for (int y = 0; y < siteSuit.numYearsToModel; y++)
            {
                siteSuit.yearlyIceHits[y].iceHits = new SiteSuitability.FinalPosition[totalIceHits];
                int iceHitCount = 0;

                for (int i = 0; i < thisInst.turbineList.TurbineCount; i++)
                {
                    Turbine thisTurbine = thisInst.turbineList.turbineEsts[i];
                    Turbine.Avg_Est thisAvgEst = thisTurbine.GetAvgWS_Est(null);
                    double[,] sectorDists = thisAvgEst.freeStream.sectorWS_Dist;
                    double[] windRose = thisAvgEst.freeStream.windRose;

                    double Prog = 100 * (y * thisInst.turbineList.TurbineCount + i) / (thisInst.turbineList.TurbineCount * siteSuit.numYearsToModel);

                    BackgroundWorker_IceThrow.ReportProgress((int)Prog, "Running Ice Throw Model");

                    if (thisAvgEst.freeStream.sectorWS_Dist == null) // Use closest met site instead
                    {
                        Met thisMet = thisInst.metList.GetClosestMet(thisTurbine.UTMX, thisTurbine.UTMY);
                        Met.WSWD_Dist thisDist = thisMet.GetWS_WD_Dist(thisInst.modeledHeight, Met.TOD.All, Met.Season.All);
                        sectorDists = thisDist.sectorWS_Dist;
                        windRose = thisDist.windRose;
                    }

                    if (sectorDists == null || windRose == null)
                        return;

                    double[,] theseCDFs = siteSuit.GenerateWS_CDFs(sectorDists);

                    int numWD = thisInst.metList.numWD;

                    //  for (int j = 0; j < GetNumZones(); j++)  // IT DOESN'T MAKE SENSE TO MODEL DIFFERENT NUMBER OF ICE THROWS BASED ON NUMBER OF ZONES. The zone is only used to determine
                    //  the difference in elevation. Since ice throw doesn't typically travel more than ~500 m, it is okay to assume that the elevation of the turbine and zone are approx. equal
                    //  {
                    for (int WD = 0; WD < 360; WD++)
                    {
                        // Loop through each wind direction by n iterations = Wind_Rose[]/(Wind_Rose bin size) * Num Ice Throw events
                        int WD_Ind = metDataFilter.GetWD_Ind(WD, numWD);
                        int numIters = Convert.ToInt16(windRose[WD_Ind] / (360 / numWD) * numYearlyHits);

                        if (BackgroundWorker_IceThrow.CancellationPending == true)
                        {
                            thisInst.siteSuitability.ClearIceThrow();
                            e.Result = thisInst;
                            return;
                        }

                        for (int n = 0; n < numIters; n++)
                        {
                            double[] thisCDF = siteSuit.GetOneWS_CDF(theseCDFs, WD_Ind);
                            double thisRand = thisRandom.NextDouble();
                            double thisWS = siteSuit.FindCDF_WS(thisCDF, thisRand, thisInst.metList);

                            double tipSpeed = siteSuit.GetTipSpeed(powerCurve, thisWS);

                            thisRand = thisRandom.NextDouble();
                            double randRadius = siteSuit.GetRandomRadius(thisRand, powerCurve);
                            double iceSpeed = tipSpeed * randRadius / (powerCurve.RD / 2);

                            thisRand = thisRandom.NextDouble();
                            int degrees = siteSuit.GetDegrees(thisRand);

                            thisRand = thisRandom.NextDouble();
                            double iceMass = siteSuit.GetIceMass(thisRand);

                            thisRand = thisRandom.NextDouble();
                            double iceShape = siteSuit.GetIceShape(thisRand);
                            double iceCrossSecArea = siteSuit.GetIceCrossSecArea(iceMass, iceShape);
                            double elevDiff = 0;
                            double Cd = siteSuit.GetCd(iceShape);

                            if (iceHitCount >= totalIceHits) // Due to rounding, there may be a few more or a few less than 3000 throws
                                Array.Resize(ref siteSuit.yearlyIceHits[y].iceHits, iceHitCount + 1);

                            siteSuit.yearlyIceHits[y].iceHits[iceHitCount] = siteSuit.ModelIceThrow(degrees, thisInst.modeledHeight, elevDiff, randRadius, iceSpeed, 
                                Cd, iceCrossSecArea, iceMass, thisWS, WD, thisTurbine);
                            iceHitCount++;
                            totalCount++;

                        }
                    }
                }

                Array.Resize(ref siteSuit.yearlyIceHits[y].iceHits, iceHitCount);

                //      file.WriteLine("Turbine, UTMX, UTMY");

                //      file.WriteLine("Year " + y + 1);
                //      for (int j = 0; j < siteSuit.yearlyIceHits[y].iceHits.Length; j++)
                //          file.WriteLine(siteSuit.yearlyIceHits[y].iceHits[j].turbineName + "," + Math.Round(siteSuit.yearlyIceHits[y].iceHits[j].thisX, 2)
                //              + "," + Math.Round(siteSuit.yearlyIceHits[y].iceHits[j].thisZ, 2));


                //       file.WriteLine();

            }

            //  file.Close();
            DoWorkDone = true;
            e.Result = thisInst;
        }

        private void BackgroundWorker_IceThrow_ProgressChanged(object sender, ProgressChangedEventArgs e)
        {
            // Updates the ice throw progress bar
            BringToFront();
            string textForLabel = e.UserState.ToString();
            progbar.Value = e.ProgressPercentage;
            Text = "Continuum 3";
            lblprogbar.Text = textForLabel;
            Refresh();
        }

        private void BackgroundWorker_IceThrow_RunWorkerCompleted(object sender, RunWorkerCompletedEventArgs e)
        {
            // Updates site suitability form 
            Continuum thisInst = (Continuum)e.Result;

            if (thisInst.IsDisposed == false)
            {
                thisInst.updateThe.SiteSuitabilityDropdown("Ice Throw");
                thisInst.updateThe.IcingYearsDropDown();
                thisInst.updateThe.SiteSuitabilityTAB();
                thisInst.ChangesMade();

                thisInst.updateThe.ColoredButtons();
            }

            Close();
        }

        /// <summary>  Calls Shadow Flicker model background worker </summary>               
        public void Call_BW_Shadow(Vars_for_BW varsForBW)
        {
            Show();
            BackgroundWorker_Shadow.RunWorkerAsync(varsForBW);
        }

        private void BackgroundWorker_Shadow_DoWork(object sender, DoWorkEventArgs e)
        {
            Vars_for_BW theArgs = (Vars_for_BW)(e.Argument);
            Continuum thisInst = theArgs.thisInst;
            SiteSuitability siteSuit = thisInst.siteSuitability;

            DateTime dateTime = new DateTime(2019, 1, 1);
            DateTime stopTime = new DateTime(2020, 1, 1);
            DateTime lastDay = dateTime;
            int[] totalDailyMins = new int[siteSuit.GetNumZones()];
            int UTC_offset = thisInst.UTM_conversions.GetUTC_Offset(siteSuit.flickerMap[0].latitude, siteSuit.flickerMap[0].longitude);
            int count = 0;
            DateTime[] sunRiseAndSet = siteSuit.GetSunriseAndSunsetTimes(siteSuit.flickerMap[0].latitude, siteSuit.flickerMap[0].longitude, UTC_offset, dateTime);
            //     SiteSuitability.FlickerAngles minFlickerAngles = siteSuit.FindMinSolarAngles(thisInst); // not quite working. taking out for now

            while (dateTime < stopTime)
            {
                if (dateTime.Day != lastDay.Day)
                {
                    // Calculate sunrise and sunset time
                    sunRiseAndSet = siteSuit.GetSunriseAndSunsetTimes(siteSuit.flickerMap[0].latitude, siteSuit.flickerMap[0].longitude, UTC_offset, dateTime);

                    // Update max daily shadow if higher than previously found maxDailyShadowMins
                    for (int z = 0; z < siteSuit.GetNumZones(); z++)
                        if (totalDailyMins[z] > siteSuit.zones[z].flickerStats.maxDailyShadowMins)
                        {
                            siteSuit.zones[z].flickerStats.maxDailyShadowMins = totalDailyMins[z];
                            siteSuit.zones[z].flickerStats.maxShadowDay = lastDay;
                        }

                    totalDailyMins = new int[siteSuit.GetNumZones()];
                    lastDay = dateTime;
                }

                if (dateTime.Month == 5 && dateTime.Day == 13 && dateTime.Hour == 6)
                    dateTime = dateTime;

                // Only check sun position if time is between 6 am and 10 pm.
                if (dateTime.Hour >= sunRiseAndSet[0].Hour && dateTime.Hour <= sunRiseAndSet[1].Hour)
                {
                    bool sunIsUp = siteSuit.isSunUp(dateTime, UTC_offset, siteSuit.flickerMap[0].latitude,
                        siteSuit.flickerMap[0].longitude);

                    if (sunIsUp)
                    {
                        SiteSuitability.SunPosition sunPosition = siteSuit.GetSunPosition(dateTime, UTC_offset, siteSuit.flickerMap[0].latitude, siteSuit.flickerMap[0].longitude);

                        if (sunPosition.altitude > 0)
                        {
                            // Checks the sun position compared to the min azimuth and altitude and max angle variance                    
                            if (sunPosition.isSunUp)
                            {
                                for (int z = 0; z < siteSuit.GetNumZones(); z++)
                                {
                                    // loop through zones and calculate flicker statistics
                                    for (int i = 0; i < thisInst.turbineList.TurbineCount; i++)
                                    {
                                        double aziDiff = sunPosition.azimuth - siteSuit.zones[z].flickerAngles[i].targetAzimuthAngle;
                                        double altDiff = sunPosition.altitude - siteSuit.zones[z].flickerAngles[i].targetAltitudeAngle;
                                        double angleErrorSqr = aziDiff * aziDiff + altDiff * altDiff;
                                        double angleVarSqr = siteSuit.zones[z].flickerAngles[i].angleVariance * siteSuit.zones[z].flickerAngles[i].angleVariance;

                                        if (sunPosition.isSunUp && (angleErrorSqr <= angleVarSqr))
                                        {
                                            int monthInd = dateTime.Month - 1;
                                            int hourInd = dateTime.Hour;
                                            siteSuit.zones[z].flickerStats.shadowMins12x24[monthInd, hourInd]++;
                                            siteSuit.zones[z].flickerStats.totalShadowMinsPerMonth[monthInd]++;
                                            siteSuit.zones[z].flickerStats.totalShadowMinsPerYear++;
                                            totalDailyMins[z]++;
                                            break; // A turbine causes flicker so exit loop so no double counting for other turbines that cause flicker
                                        }
                                    }
                                }

                                int flickerInd = 0;

                                for (int i = 0; i < siteSuit.numXFlicker; i++)
                                    for (int j = 0; j < siteSuit.numYFlicker; j++)
                                    {
                                        for (int t = 0; t < thisInst.turbineList.TurbineCount; t++)
                                        {
                                            double aziDiff = sunPosition.azimuth - siteSuit.flickerMap[flickerInd].flickerAngles[t].targetAzimuthAngle;
                                            double altDiff = sunPosition.altitude - siteSuit.flickerMap[flickerInd].flickerAngles[t].targetAltitudeAngle;
                                            double angleErrorSqr = aziDiff * aziDiff + altDiff * altDiff;
                                            double angleVarSqr = siteSuit.flickerMap[flickerInd].flickerAngles[t].angleVariance * siteSuit.flickerMap[flickerInd].flickerAngles[t].angleVariance;

                                            if (sunPosition.isSunUp && (angleErrorSqr <= angleVarSqr))
                                            {
                                                int monthInd = dateTime.Month - 1;
                                                int hourInd = dateTime.Hour;
                                                siteSuit.flickerMap[flickerInd].flickerStats.shadowMins12x24[monthInd, hourInd]++;
                                                siteSuit.flickerMap[flickerInd].flickerStats.totalShadowMinsPerMonth[monthInd]++;
                                                siteSuit.flickerMap[flickerInd].flickerStats.totalShadowMinsPerYear++;
                                                break; // A turbine causes flicker so exit loop so no double counting for other turbines than cause flicker
                                            }
                                        }
                                        flickerInd++;
                                    }
                            }
                        }
                    }

                    count++;

                    if (count % 500 == 0)
                    {
                        double Prog = Math.Min(100 * count / (365.0 * 15.0 * 60.0), 100); // 365 days * 12 hours (estimated avg length from sunrise to sunset) * 60 minutes
                        BackgroundWorker_Shadow.ReportProgress((int)Prog, "Running Shadow Flicker Model");
                    }

                    if (BackgroundWorker_Shadow.CancellationPending == true)
                    {
                        thisInst.siteSuitability.ClearShadowFlicker();
                        e.Result = thisInst;
                        return;
                    }
                }

                dateTime = dateTime.AddMinutes(1);
            }

            DoWorkDone = true;
            e.Result = thisInst;
        }

        private void BackgroundWorker_Shadow_ProgressChanged(object sender, ProgressChangedEventArgs e)
        {
            // Updates the shadow flicker progress bar
            BringToFront();
            string textForLabel = e.UserState.ToString();
            progbar.Value = e.ProgressPercentage;
            Text = "Continuum 3";
            lblprogbar.Text = textForLabel;
            Refresh();
        }

        private void BackgroundWorker_Shadow_RunWorkerCompleted(object sender, RunWorkerCompletedEventArgs e)
        {
            // Updates site suitability form 
            Continuum thisInst = (Continuum)e.Result;
            if (thisInst.IsDisposed == false)
            {
                thisInst.updateThe.SiteSuitabilityDropdown("Shadow Flicker");
                thisInst.updateThe.SiteSuitabilityTAB();
                thisInst.updateThe.ColoredButtons();

                if (thisInst.siteSuitability.numXFlicker != 0)
                    thisInst.SaveFile();
            }

            Close();
        }

        /// <summary> Calls Monte Carlo exceedance background worker </summary>
        /// <param name="varsForBW"></param>
        public void Call_BW_Exceed(Vars_for_BW varsForBW)
        {
            Show();
            BackgroundWorker_Exceed.RunWorkerAsync(varsForBW);
        }

        private void BackgroundWorker_Exceed_DoWork(object sender, DoWorkEventArgs e)
        {
            // Run Monte Carlo exceedance calculations

            // For each exceedance, generate a random number and read off corresponding PF
            // calculate totalPF for each simulation
            // Calculate the P values of totalPFs

            Vars_for_BW theArgs = (Vars_for_BW)(e.Argument);
            Continuum thisInst = theArgs.thisInst;
            Exceedance exceedance = thisInst.turbineList.exceed;
            int numSims = exceedance.numSims;

            int numYears = 1;
            int count = 0;
            int totalCount = numSims * exceedance.Num_Exceed() + numSims * exceedance.Num_Exceed() * 10 + numSims * exceedance.Num_Exceed() * 20;

            for (int yearInd = 0; yearInd < 3; yearInd++)
            {
                Random thisRand = exceedance.GetRandomNumber();

                double[] totalPFs = new double[numSims];

                for (int i = 0; i < numSims; i++)
                {
                    double avgPF = 0;

                    double Prog = Math.Min(100 * (double)count / totalCount, 100);
                    if (i % 500 == 0)
                        BackgroundWorker_Exceed.ReportProgress((int)Prog, "Running Exceedance Monte Carlo Model");

                    if (BackgroundWorker_Exceed.CancellationPending == true)
                    {
                        e.Result = thisInst;
                        return;
                    }

                    for (int y = 0; y < numYears; y++)
                    {
                        double totalPF = 1;
                        for (int j = 0; j < exceedance.Num_Exceed(); j++)
                        {
                            double randNum = thisRand.NextDouble();
                            double thisPF = exceedance.Get_PF_Value(randNum, exceedance.exceedCurves[j]);
                            totalPF = totalPF * thisPF;
                            count++;
                        }
                        avgPF = avgPF + totalPF;
                    }

                    avgPF = avgPF / numYears;
                    totalPFs[i] = avgPF;
                }

                Array.Sort(totalPFs);
                /*
                if (yearInd == 0)
                {
                    thisInst.sfd60mWS.FileName = "C:\\Users\\OEE2017_32\\Dropbox (OEE)\\Software - Development\\Continuum\\v3.0\\QA Backup files\\Testing 3.0\\FindPValues\\totalPF_1yr.txt";
                    StreamWriter sw_1yr = new StreamWriter(thisInst.sfd60mWS.FileName);
                    for (int i = 0; i < numSims; i++)
                        sw_1yr.WriteLine(totalPFs[i]);

                    sw_1yr.Close();
                }
                else if (yearInd == 1)
                {
                    thisInst.sfd60mWS.FileName = "C:\\Users\\OEE2017_32\\Dropbox (OEE)\\Software - Development\\Continuum\\v3.0\\QA Backup files\\Testing 3.0\\FindPValues\\totalPF_10yrs.txt";
                    StreamWriter sw_10yr = new StreamWriter(thisInst.sfd60mWS.FileName);
                    for (int i = 0; i < numSims; i++)
                        sw_10yr.WriteLine(totalPFs[i]);

                    sw_10yr.Close();
                }
                else
                {
                    thisInst.sfd60mWS.FileName = "C:\\Users\\OEE2017_32\\Dropbox (OEE)\\Software - Development\\Continuum\\v3.0\\QA Backup files\\Testing 3.0\\FindPValues\\totalPF_20yrs.txt";
                    StreamWriter sw_20yr = new StreamWriter(thisInst.sfd60mWS.FileName);
                    for (int i = 0; i < numSims; i++)
                        sw_20yr.WriteLine(totalPFs[i]);

                    sw_20yr.Close();
                }
                */
                exceedance.FindPValues(totalPFs, numYears);

                if (yearInd == 0)
                    numYears = 10;
                else if (yearInd == 1)
                    numYears = 20;
            }

            exceedance.compositeLoss.isComplete = true;
            DoWorkDone = true;
            e.Result = thisInst;
        }

        private void BackgroundWorker_Exceed_ProgressChanged(object sender, ProgressChangedEventArgs e)
        {
            // Updates the exceedance progress bar
            BringToFront();
            string textForLabel = e.UserState.ToString();
            progbar.Value = e.ProgressPercentage;
            Text = "Continuum 3";
            lblprogbar.Text = textForLabel;
            Refresh();
        }

        private void BackgroundWorker_Exceed_RunWorkerCompleted(object sender, RunWorkerCompletedEventArgs e)
        {
            // Updates exceedance tab
            Continuum thisInst = (Continuum)e.Result;

            if (e.Cancelled == true)
            {
                thisInst.turbineList.exceed = new Exceedance();
                thisInst.turbineList.exceed.compositeLoss.isComplete = false;
            }
            else
            {
                thisInst.ChangesMade();
            }

            if (thisInst.IsDisposed == false)
                thisInst.updateThe.AllTABs();

            Close();
        }

        /// <summary> Calls MERRA2 download background worker. Connects to NASA website and downloads daily files to local PC. </summary>        
        public void Call_BW_MERRA2_Download(Vars_for_Reference_Download vars_For_MERRA)
        {
            Show();
            BackgroundWorker_MERRADownload.RunWorkerAsync(vars_For_MERRA);
        }

        private void BackgroundWorker_MERRADownload_DoWork(object sender, DoWorkEventArgs e)
        {
            Vars_for_Reference_Download theArgs = (Vars_for_Reference_Download)(e.Argument);
            Continuum thisInst = theArgs.thisInst;
            ReferenceCollection.RefDataDownload refDownload = theArgs.thisRefDownload;
            //       Reanalysis_Download download = theArgs.thisRef;
            ReferenceCollection refList = thisInst.refList;

            string urs = "https://urs.earthdata.nasa.gov";
            CookieContainer myContainer = new CookieContainer();

            // Create a credential cache for authenticating when redirected to Earthdata Login

            CredentialCache cache = new CredentialCache();
            cache.Add(new Uri(urs), "Basic", new NetworkCredential(refDownload.userName, refDownload.userPassword));

            double minLat = Convert.ToDouble(refDownload.minLat);
            double maxLat = Convert.ToDouble(refDownload.maxLat);
            double minLong = Convert.ToDouble(refDownload.minLon);
            double maxLong = Convert.ToDouble(refDownload.maxLon);

            minLat = Math.Round(minLat / 0.5) * 0.5;
            maxLat = Math.Round(maxLat / 0.5) * 0.5;
            minLong = Math.Round(minLong / 0.625) * 0.625;
            maxLong = Math.Round(maxLong / 0.625) * 0.625;

            DateTime startDayOnly = new DateTime(refDownload.startDate.Year, refDownload.startDate.Month, refDownload.startDate.Day);
            DateTime endDayOnly = new DateTime(refDownload.endDate.Year, refDownload.endDate.Month, refDownload.endDate.Day);

            int numDays = endDayOnly.Subtract(startDayOnly).Days + 1;

            List<int> integerList = Enumerable.Range(0, numDays).ToList();
            int count = 0;

            Stopwatch thisStopwatch = new Stopwatch();
            thisStopwatch.Start();

            double timeElapsed = 0;
            double avgTimePerFile = 0;
            double timeToFinish;

            // Attempt to connect and test credentials
            string testResource = thisInst.refList.GetMERRA2URL(refDownload.startDate, refDownload);

            HttpWebRequest testRequest = (HttpWebRequest)WebRequest.Create(testResource);
            testRequest.Method = "GET";
            testRequest.Credentials = cache;
            testRequest.CookieContainer = myContainer;
            testRequest.PreAuthenticate = false;
            testRequest.AllowAutoRedirect = true;
            testRequest.Timeout = 100000;

            HttpWebResponse testResponse = null;

            try
            {
                testResponse = (HttpWebResponse)testRequest.GetResponse();
            }
            catch (Exception ex)
            {
                MessageBox.Show(ex.Message.ToString());
                refDownload.userName = "";
                refDownload.userPassword = "";
                e.Result = thisInst;
                return;
            }

            int numDownloaded = 0;

            Parallel.ForEach(integerList, new ParallelOptions { MaxDegreeOfParallelism = 4 }, i =>
            {
                DateTime thisDate = refDownload.startDate.AddDays(i);
                bool fileExists = refList.ReferenceFileExists(thisDate, refDownload);

                double Prog = Math.Min(100 * (double)count / numDays, 100);
                if (count % 10 == 0)
                {
                    timeElapsed = (thisStopwatch.Elapsed.TotalSeconds - timeElapsed);
                    avgTimePerFile = (thisStopwatch.Elapsed.TotalSeconds / (numDownloaded + 1));
                    timeToFinish = (numDays - count) * avgTimePerFile / 60;
                    BackgroundWorker_MERRADownload.ReportProgress((int)Prog, "Downloading MERRA2 data. Avg time/file: " + Math.Round(avgTimePerFile, 1) +
                        " secs. Est. time to finish: " + Math.Round(timeToFinish, 1) + " mins.");
                }

                if (BackgroundWorker_MERRADownload.CancellationPending == true)
                {
                    e.Result = thisInst;
                    return;
                }

                if (fileExists == false)
                {
                    // Execute the request
                    string resource = thisInst.refList.GetMERRA2URL(thisDate, refDownload);

                    HttpWebResponse response = null;

                    while (response == null)
                    {
                        HttpWebRequest request = (HttpWebRequest)WebRequest.Create(resource);
                        request.Method = "GET";
                        request.Credentials = cache;
                        request.CookieContainer = myContainer;
                        request.PreAuthenticate = false;
                        request.AllowAutoRedirect = true;
                        request.Timeout = 30000;

                        response = null;

                        try
                        {
                            response = (HttpWebResponse)request.GetResponse();
                            
                        }
                        catch (WebException ex)
                        {
                            //  MessageBox.Show(ex.Message);
                        }
                    }

                    if (response != null)
                    {
                        try
                        {
                            bool allGood = thisInst.refList.SaveMERRA2DataFile(response, thisDate, refDownload);
                            if (allGood == false)
                            {
                                MessageBox.Show("Downloaded file does not contain the expected dataset.  Check your Earthdata credentials at https://urs.earthdata.nasa.gov/.  Aborting download");
                                return;
                            }
                        }
                        catch (Exception ex)
                        {
                            MessageBox.Show(ex.Message);
                            return;
                        }
                    }
                    else if (response == null)
                    {
                        e.Result = thisInst;
                        return;
                    }

                    numDownloaded++;

                }

                count++;
            });

            DoWorkDone = true;
            e.Result = thisInst;
        }

        private void BackgroundWorker_MERRADownload_ProgressChanged(object sender, ProgressChangedEventArgs e)
        {
            // Updates the MERRA2 download progress bar
            BringToFront();
            string textForLabel = e.UserState.ToString();
            progbar.Value = e.ProgressPercentage;
            Text = "Continuum 3";
            lblprogbar.Text = textForLabel;
            Refresh();
        }

        private void BackgroundWorker_MERRADownload_RunWorkerCompleted(object sender, RunWorkerCompletedEventArgs e)
        {
            Continuum thisInst = (Continuum)e.Result;
            if (thisInst != null)
                thisInst.updateThe.LT_ReferenceTAB();

            Close();
        }

        /// <summary> Calls ERA5 download background worker. Connects to NASA website and downloads daily files to local PC. </summary>        
        public void Call_BW_ERA5_Download(Vars_for_Reference_Download vars_For_ERA5)
        {
            Show();
            BackgroundWorker_ERA5Download.RunWorkerAsync(vars_For_ERA5);
        }

        private void BackgroundWorker_ERA5Download_ProgressChanged(object sender, ProgressChangedEventArgs e)
        {
            // Updates the ERA5 download progress bar
            BringToFront();
            string textForLabel = e.UserState.ToString();
            progbar.Value = e.ProgressPercentage;
            Text = "Continuum 3";
            lblprogbar.Text = textForLabel;
            Refresh();
        }

        private void BackgroundWorker_ERA5Download_RunWorkerCompleted(object sender, RunWorkerCompletedEventArgs e)
        {
            Continuum thisInst = (Continuum)e.Result;
            if (thisInst != null)
                thisInst.updateThe.LT_ReferenceTAB();

            Close();
        }


        private void BackgroundWorker_ERA5Download_DoWork(object sender, DoWorkEventArgs e)
        {
            Vars_for_Reference_Download theArgs = (Vars_for_Reference_Download)(e.Argument);
            Continuum thisInst = theArgs.thisInst;
            ReferenceCollection.RefDataDownload refData = theArgs.thisRefDownload;
            ReferenceCollection refList = thisInst.refList;

            double minLat = refData.minLat;
            double maxLat = refData.maxLat;
            double minLong = refData.minLon;
            double maxLong = refData.maxLon;

            minLat = Math.Round(minLat / refList.GetLatRes(refData), 0) * refList.GetLatRes(refData);
            maxLat = Math.Round(maxLat / refList.GetLatRes(refData), 0) * refList.GetLatRes(refData);
            minLong = Math.Round(minLong / refList.GetLongRes(refData)) * refList.GetLongRes(refData);
            maxLong = Math.Round(maxLong / refList.GetLongRes(refData)) * refList.GetLongRes(refData);

            DateTime startDayOnly = new DateTime(refData.startDate.Year, refData.startDate.Month, refData.startDate.Day);
            DateTime endDayOnly = new DateTime(refData.endDate.Year, refData.endDate.Month, refData.endDate.Day);

            int numDays = endDayOnly.Subtract(startDayOnly).Days + 1;

            List<int> integerList = Enumerable.Range(0, numDays).ToList();
            int count = 0;

            Stopwatch thisStopwatch = new Stopwatch();
            thisStopwatch.Start();

            double timeElapsed = 0;
            double avgTimePerFile = 0;
            double timeToFinish;
            DateTime thisDate = refData.startDate;
            int i = 0;

            // Trying one file at a time, may go to parallel processing
            //   Parallel.ForEach(integerList, new ParallelOptions { MaxDegreeOfParallelism = 4 }, i =>
            while (thisDate <= refData.endDate)
            {
                thisDate = refData.startDate.AddDays(i);
                bool fileExists = refList.ReferenceFileExists(thisDate, refData);

                double Prog = Math.Min(100 * (double)i / numDays, 100);
                if (i % 10 == 0)
                {
                    timeElapsed = (thisStopwatch.Elapsed.TotalSeconds - timeElapsed);
                    avgTimePerFile = (thisStopwatch.Elapsed.TotalSeconds / (i + 1));
                    timeToFinish = (numDays - i) * avgTimePerFile / 60;
                    BackgroundWorker_ERA5Download.ReportProgress((int)Prog, "Downloading ERA5 data. Avg time/file: " + Math.Round(avgTimePerFile, 1) +
                        " secs. Est. time to finish: " + Math.Round(timeToFinish, 1) + " mins.");
                }

                if (BackgroundWorker_ERA5Download.CancellationPending == true)
                {
                    e.Result = thisInst;
                    return;
                }

                if (fileExists == false)
                {
                    string pythonPath = Environment.GetEnvironmentVariable("python") + "\\python.exe";

                    string pythonScript = "ERA5_Downloader.py \"" + refData.folderLocation + "\" " + thisDate.Year + " " + thisDate.Month + " "
                        + thisDate.Day + " " + minLat.ToString() + " " + maxLat.ToString() + " " + minLong.ToString() + " " + maxLong.ToString();

                    ProcessStartInfo start = new ProcessStartInfo();
                    start.WorkingDirectory = Directory.GetCurrentDirectory();
                    start.FileName = pythonPath;
                    start.Arguments = pythonScript;
                    start.UseShellExecute = false;
                    start.RedirectStandardOutput = true;
                    start.ErrorDialog = true;
                    start.CreateNoWindow = true;

                    Process process = Process.Start(start);

                    process.WaitForExit();
                }

                i++;
            }
            // });

            DoWorkDone = true;
            e.Result = thisInst;




        }

        private void BackgroundWorker_DBUpdate_DoWork(object sender, DoWorkEventArgs e)
        {
            Vars_for_Save_As theArgs = (Vars_for_Save_As)e.Argument;
            NodeCollection nodeList = new NodeCollection();

            string oldConnString = nodeList.GetDB_ConnectionString(theArgs.oldFilename);

            int dotInd = theArgs.oldFilename.LastIndexOf(".");
            string newFileName = theArgs.oldFilename.Substring(0, dotInd) + "_DBUPDATE23.cfm";

            string newConnString = nodeList.GetDB_ConnectionString(newFileName);

            // Check to see if there is a database to copy over
            if (File.Exists(theArgs.oldFilename) == true)
            {
                string textForProgBar = "Updating database...";
                BackgroundWorker_DBUpdate.ReportProgress(0, textForProgBar);

                // Delete old database if there is one
                try
                {
                    using (var ctx = new Continuum_EDMContainer(newConnString))
                    {
                        if (ctx.Database.Exists())
                            ctx.Database.Delete();

                        ctx.Database.Connection.Close();
                    }
                }
                catch (Exception ex)
                {
                    MessageBox.Show(ex.InnerException.ToString());
                    return;
                }

                CopyNodeDataToNewDB(oldConnString, newConnString, true);

                CopyTopoDataToNewDB(oldConnString, newConnString, true);

                CopyLandCoverDataToNewDB(oldConnString, newConnString, true);

                CopyMERRA2DataToNewDB(oldConnString, newConnString, true);

                CopyAnemDataToNewDB(oldConnString, newConnString, true);

                CopyVaneDataToNewDB(oldConnString, newConnString, true);

                CopyTempDataToNewDB(oldConnString, newConnString, true);

                // Now delete old DB and rename new one to same name
                using (var ctx = new Continuum_EDMContainerOLD(oldConnString))
                {
                    if (ctx.Database.Exists())
                        ctx.Database.Delete();

                    ctx.Database.Connection.Close();
                }

                dotInd = newFileName.LastIndexOf(".");
                string mdfFilePath = newFileName.Substring(0, dotInd) + ".mdf";
                string renamedMdf = mdfFilePath.Replace("_DBUPDATE23", "");
                
                while (File.Exists(mdfFilePath) == false)
                    Thread.Sleep(100); // Renaming too quickly causing an error in FileSystem.Rename

                bool renameSuccess = false;
                int numTries = 0;

                while (renameSuccess == false && numTries < 10)
                {
                    try
                    {
                        FileSystem.Rename(mdfFilePath, renamedMdf);
                        renameSuccess = true;
                    }
                    catch
                    {
                        numTries++;
                        Thread.Sleep(1000);
                    }
                }

                if (renameSuccess == false)
                    MessageBox.Show("Unable to create updated database");                

                string ldfFilePath = newFileName.Substring(0, dotInd) + "_log.ldf";
                string renamedldf = ldfFilePath.Replace("_DBUPDATE23", "");

                while (File.Exists(ldfFilePath) == false)
                    Thread.Sleep(100); // Renaming too quickly causing an error in FileSystem.Rename

                renameSuccess = false;
                numTries = 0;

                while (renameSuccess == false && numTries < 10)
                {
                    try
                    {
                        FileSystem.Rename(ldfFilePath, renamedldf);
                        renameSuccess = true;
                    }
                    catch
                    {
                        numTries++;
                        Thread.Sleep(1000);
                    }
                }

                if (renameSuccess == false)
                    MessageBox.Show("Unable to create updated database log file");

            }

            DoWorkDone = true;

        }

        public void Call_BW_UpdateDB(Vars_for_Save_As Args)
        {
            Show();
            BackgroundWorker_DBUpdate.RunWorkerAsync(Args);
        }

        private void BackgroundWorker_DBUpdate_ProgressChanged(object sender, ProgressChangedEventArgs e)
        {
            // Updates the 'DB Update' progress bar
            string Text_for_label = e.UserState.ToString();
            if (e.ProgressPercentage <= 100)
                progbar.Value = e.ProgressPercentage;
            else
                progbar.Value = 100;

            Text = "Continuum 3";
            lblprogbar.Text = Text_for_label;
            Refresh();
        }

        private void BackgroundWorker_DBUpdate_RunWorkerCompleted(object sender, RunWorkerCompletedEventArgs e)
        {
            Close();
        }

        public void AddColToList(ref List<DataGridViewColumn> cols, string colName, string colText)
        {
            DataGridViewColumn newCol = new DataGridViewColumn();
            newCol.CellTemplate = new DataGridViewTextBoxCell();
            newCol.Name = colName;
            newCol.HeaderText = colText;            
            cols.Add(newCol);
        }        

        private void BackgroundWorker_MetImport_DoWork(object sender, DoWorkEventArgs e)
        {
            Vars_for_MetTS_Import theArgs = (Vars_for_MetTS_Import)e.Argument;
            Continuum thisInst = theArgs.thisInst;
            bool isTest = theArgs.isTest;
            DoWorkDone = false;
            
            DataGridView metTable = new DataGridView();
            
            // Get selected met sites
            int numMets = thisInst.metList.ThisCount;
            Met[] selMets = thisInst.metList.metItem;

            if (numMets == 0)
                return;

            // Figure out first and last timestamp
            DateTime startTime = DateTime.Now;
            DateTime endTime = new DateTime(); // Initializes to year 1

            string textForProgBar = "Importing met data...";
            BackgroundWorker_MetImport.ReportProgress(0, textForProgBar);

            for (int m = 0; m < numMets; m++)
            {
                if (selMets[m].metData.startDate < startTime)
                    startTime = selMets[m].metData.allStartDate;

                if (selMets[m].metData.endDate > endTime)
                    endTime = selMets[m].metData.allEndDate;
            }

            List<DataGridViewColumn> cols = new List<DataGridViewColumn>();
            AddColToList(ref cols, "colTS", "Timestamp");                               

            // Now create columns for each sensor and metric
            int totalNumSens = 0;

            for (int m = 0; m < numMets; m++)
            {
                if (selMets[m].metData.GetNumAnems() > 0)
                {
                    for (int a = 0; a < selMets[m].metData.GetNumAnems(); a++)
                    {
                        if (selMets[m].metData.anems[a].windData == null)
                            selMets[m].metData.GetSensorDataFromDB(thisInst, selMets[m].name);
                    }

                    if (selMets[m].metData.GetNumSimData() == 0)
                    {
                        selMets[m].metData.EstimateAlpha();
                        selMets[m].metData.ExtrapolateData(thisInst.modeledHeight);
                    }
                }
            }

            for (int m = 0; m < numMets; m++)
            {
                for (int s = 0; s < selMets[m].metData.GetNumAnems(); s++)
                {
                    AddColToList(ref cols, "colTS_ParamAvg" + (s + 1).ToString(), selMets[m].name + " " + selMets[m].metData.GetAnemName(selMets[m].metData.anems[s], true) + " Avg");
                    AddColToList(ref cols, "colTS_ParamSD" + (s + 1).ToString(), selMets[m].name + " " + selMets[m].metData.GetAnemName(selMets[m].metData.anems[s], true) + " SD");
                    AddColToList(ref cols, "colTS_ParamMin" + (s + 1).ToString(), selMets[m].name + " " + selMets[m].metData.GetAnemName(selMets[m].metData.anems[s], true) + " Min");
                    AddColToList(ref cols, "colTS_ParamMax" + (s + 1).ToString(), selMets[m].name + " " + selMets[m].metData.GetAnemName(selMets[m].metData.anems[s], true) + " Max");
                                        
                    totalNumSens = totalNumSens + 4;
                }

                if (selMets[m].metData.GetNumSimData() > 0)
                {
                    AddColToList(ref cols, "colTS_Alpha" + (m + 1).ToString(), selMets[m].name + " Shear");

                    for (int s = 0; s < selMets[m].metData.GetNumSimData(); s++)
                        AddColToList(ref cols, "colTS_Extrap" + (m + s + 1).ToString(), selMets[m].name + " Extrap WS " + selMets[m].metData.simData[s].height);

                    totalNumSens = totalNumSens + 1 + selMets[m].metData.GetNumSimData();
                }                

                for (int s = 0; s < selMets[m].metData.GetNumVanes(); s++)
                {
                    AddColToList(ref cols,"colTS_ParamAvg" + (s + 1).ToString(), selMets[m].name + " " + selMets[m].metData.GetVaneName(selMets[m].metData.vanes[s], true) + " Avg");
                    AddColToList(ref cols,"colTS_ParamSD" + (s + 1).ToString(), selMets[m].name + " " + selMets[m].metData.GetVaneName(selMets[m].metData.vanes[s], true) + " SD");
                    AddColToList(ref cols,"colTS_ParamMin" + (s + 1).ToString(), selMets[m].name + " " + selMets[m].metData.GetVaneName(selMets[m].metData.vanes[s], true) + " Min");
                    AddColToList(ref cols,"colTS_ParamMax" + (s + 1).ToString(), selMets[m].name + " " + selMets[m].metData.GetVaneName(selMets[m].metData.vanes[s], true) + " Max");
                    totalNumSens = totalNumSens + 4;
                }

                for (int s = 0; s < selMets[m].metData.GetNumTemps(); s++)
                {
                    AddColToList(ref cols,"colTS_ParamAvg" + (s + 1).ToString(), selMets[m].name + " " + selMets[m].metData.GetTempName(selMets[m].metData.temps[s], true) + " Avg");
                    AddColToList(ref cols,"colTS_ParamSD" + (s + 1).ToString(), selMets[m].name + " " + selMets[m].metData.GetTempName(selMets[m].metData.temps[s], true) + " SD");
                    AddColToList(ref cols,"colTS_ParamMin" + (s + 1).ToString(), selMets[m].name + " " + selMets[m].metData.GetTempName(selMets[m].metData.temps[s], true) + " Min");
                    AddColToList(ref cols,"colTS_ParamMax" + (s + 1).ToString(), selMets[m].name + " " + selMets[m].metData.GetTempName(selMets[m].metData.temps[s], true) + " Max");
                    totalNumSens = totalNumSens + 4;
                }

                for (int s = 0; s < selMets[m].metData.GetNumBaros(); s++)
                {
                    AddColToList(ref cols,"colTS_ParamAvg" + (s + 1).ToString(), selMets[m].name + " " + selMets[m].metData.GetPressName(selMets[m].metData.baros[s], true) + " Avg");
                    AddColToList(ref cols,"colTS_ParamSD" + (s + 1).ToString(), selMets[m].name + " " + selMets[m].metData.GetPressName(selMets[m].metData.baros[s], true) + " SD");
                    AddColToList(ref cols,"colTS_ParamMin" + (s + 1).ToString(), selMets[m].name + " " + selMets[m].metData.GetPressName(selMets[m].metData.baros[s], true) + " Min");
                    AddColToList(ref cols,"colTS_ParamMax" + (s + 1).ToString(), selMets[m].name + " " + selMets[m].metData.GetPressName(selMets[m].metData.baros[s], true) + " Max");
                    totalNumSens = totalNumSens + 4;
                }
            }

            for (int c = 0; c < cols.Count; c++)
                metTable.Columns.Add(cols[c]);
            
            int numRecs = Convert.ToInt32(endTime.Subtract(startTime).TotalMinutes / 10.0);
            int timeInd = 0;
            List<DataGridViewRow> rows = new List<DataGridViewRow>();
                        
            if (thisInst.metList.HaveTimeSeriesData() == false)
                thisInst.metList.GetTimeSeriesData(thisInst);

            string dataInterval = thisInst.metList.GetMetDataInterval();
            int minsToAdd = 10;
            if (dataInterval == "60-min")
                minsToAdd = 60;
                        
            for (DateTime thisTS = startTime; thisTS <= endTime; thisTS = thisTS.AddMinutes(minsToAdd))
            {
                if (timeInd % 10 == 0 && isTest == false)
                {
                    int prog = Convert.ToInt32(100 * timeInd / numRecs);
                    BackgroundWorker_MetImport.ReportProgress(prog, textForProgBar);
                }
                                
                int colInd = 1;
                DataGridViewRow strDataForTableRow = new DataGridViewRow();
                strDataForTableRow.CreateCells(metTable);

                double[] dataForTableRow = new double[totalNumSens + 1]; // Plus one for timestamp  // reset array                               

                dataForTableRow[0] = thisTS.ToOADate();                                

                for (int m = 0; m < numMets; m++)
                {
                    for (int s = 0; s < selMets[m].metData.GetNumAnems(); s++)
                    { 
                        int tsIndex = selMets[m].metData.anems[s].GetTS_Index(thisTS);

                        if (tsIndex != -999) // Found record at specified TS
                        {
                            dataForTableRow[colInd] = selMets[m].metData.anems[s].windData[tsIndex].avg;
                            dataForTableRow[colInd + 1] = selMets[m].metData.anems[s].windData[tsIndex].SD;
                            dataForTableRow[colInd + 2] = selMets[m].metData.anems[s].windData[tsIndex].min;
                            dataForTableRow[colInd + 3] = selMets[m].metData.anems[s].windData[tsIndex].max;
                        }
                        else
                        {                            
                            dataForTableRow[colInd] = -999;
                            dataForTableRow[colInd + 1] = -999;
                            dataForTableRow[colInd + 2] = -999;
                            dataForTableRow[colInd + 3] = -999;
                        }

                        colInd = colInd + 4;
                    }

                    if (selMets[m].metData.GetNumSimData() > 0)
                    {
                        int tsIndex = selMets[m].metData.simData[0].GetTS_Index(thisTS);
                        if (tsIndex != -999)
                        {
                            dataForTableRow[colInd] = Math.Round(selMets[m].metData.simData[0].WS_WD_data[tsIndex].alpha, 3);

                            for (int h = 0; h < selMets[m].metData.GetNumSimData(); h++)
                                dataForTableRow[colInd + 1 + h] = Math.Round(selMets[m].metData.simData[h].WS_WD_data[tsIndex].WS, 3);
                        }
                        else
                        {
                            dataForTableRow[colInd] = -999;

                            for (int h = 0; h < selMets[m].metData.GetNumSimData(); h++)
                                dataForTableRow[colInd + 1 + h] = -999;
                        }

                        colInd = colInd + 1 + selMets[m].metData.GetNumSimData();
                    }

                    for (int s = 0; s < selMets[m].metData.GetNumVanes(); s++)
                    {
                        if (selMets[m].metData.vanes[s].dirData == null)
                            selMets[m].metData.GetSensorDataFromDB(thisInst, selMets[m].name);

                        int tsIndex = selMets[m].metData.vanes[s].GetTS_Index(thisTS);

                        if (tsIndex != -999) // Found record at specified TS
                        {
                            dataForTableRow[colInd] = selMets[m].metData.vanes[s].dirData[tsIndex].avg;
                            dataForTableRow[colInd + 1] = selMets[m].metData.vanes[s].dirData[tsIndex].SD;
                            dataForTableRow[colInd + 2] = selMets[m].metData.vanes[s].dirData[tsIndex].min;
                            dataForTableRow[colInd + 3] = selMets[m].metData.vanes[s].dirData[tsIndex].max;
                        }
                        else
                        {
                            dataForTableRow[colInd] = -999;
                            dataForTableRow[colInd + 1] = -999;
                            dataForTableRow[colInd + 2] = -999;
                            dataForTableRow[colInd + 3] = -999;
                        }

                        colInd = colInd + 4;
                    }

                    for (int s = 0; s < selMets[m].metData.GetNumTemps(); s++)
                    {
                        if (selMets[m].metData.temps[s].temp == null)
                            selMets[m].metData.GetSensorDataFromDB(thisInst, selMets[m].name);

                        int tsIndex = selMets[m].metData.temps[s].GetTS_Index(thisTS);

                        if (tsIndex != -999) // Found record at specified TS
                        {
                            dataForTableRow[colInd] = selMets[m].metData.temps[s].temp[tsIndex].avg;
                            dataForTableRow[colInd + 1] = selMets[m].metData.temps[s].temp[tsIndex].SD;
                            dataForTableRow[colInd + 2] = selMets[m].metData.temps[s].temp[tsIndex].min;
                            dataForTableRow[colInd + 3] = selMets[m].metData.temps[s].temp[tsIndex].max;
                        }
                        else
                        {
                            dataForTableRow[colInd] = -999;
                            dataForTableRow[colInd + 1] = -999;
                            dataForTableRow[colInd + 2] = -999;
                            dataForTableRow[colInd + 3] = -999;
                        }

                        colInd = colInd + 4;
                    }

                    for (int s = 0; s < selMets[m].metData.GetNumBaros(); s++)
                    {
                        if (selMets[m].metData.baros[s].pressure == null)
                            selMets[m].metData.GetSensorDataFromDB(thisInst, selMets[m].name);

                        int tsIndex = selMets[m].metData.baros[s].GetTS_Index(thisTS);

                        if (tsIndex != -999) // Found record at specified TS
                        {
                            dataForTableRow[colInd] = selMets[m].metData.baros[s].pressure[tsIndex].avg;
                            dataForTableRow[colInd + 1] = selMets[m].metData.baros[s].pressure[tsIndex].SD;
                            dataForTableRow[colInd + 2] = selMets[m].metData.baros[s].pressure[tsIndex].min;
                            dataForTableRow[colInd + 3] = selMets[m].metData.baros[s].pressure[tsIndex].max;
                        }
                        else
                        {
                            dataForTableRow[colInd] = -999;
                            dataForTableRow[colInd + 1] = -999;
                            dataForTableRow[colInd + 2] = -999;
                            dataForTableRow[colInd + 3] = -999;
                        }

                        colInd = colInd + 4;
                    }
                }

                for (int d = 0; d < totalNumSens + 1; d++)
                {
                    if (d == 0)
                        strDataForTableRow.Cells[0].Value = DateTime.FromOADate(dataForTableRow[d]).ToString("yyyy-MM-dd HH:mm");
                    else
                        strDataForTableRow.Cells[d].Value = Math.Round(dataForTableRow[d], 2).ToString();
                }

                rows.Add(strDataForTableRow);               

                timeInd++;
            }

            //  metTable.Rows.AddRange(rows.ToArray());                       

            DoWorkDone = true;
            theArgs.cols = cols;
            theArgs.rows = rows;
            e.Result = theArgs;
            DoWorkDone = true;

        }

        public void Call_BW_MetImport(Vars_for_MetTS_Import theArgs)
        {
            Show();
            BackgroundWorker_MetImport.RunWorkerAsync(theArgs);
        }

        private void BackgroundWorker_MetImport_ProgressChanged(object sender, ProgressChangedEventArgs e)
        {
            // Updates the 'DB Update' progress bar
            string Text_for_label = e.UserState.ToString();
            if (e.ProgressPercentage <= 100)
                progbar.Value = e.ProgressPercentage;
            else
                progbar.Value = 100;

            Text = "Continuum 3";

            lblprogbar.Text = Text_for_label;
            Refresh();
        }

        private void BackgroundWorker_MetImport_RunWorkerCompleted(object sender, RunWorkerCompletedEventArgs e)
        {
            DoWorkDone = true;
            Vars_for_MetTS_Import theArgs = (Vars_for_MetTS_Import)e.Result;
            Continuum thisInst = theArgs.thisInst;
            List<DataGridViewRow> rows = theArgs.rows;
            int numCols = theArgs.cols.Count;
            List<DataGridViewColumn> cols = new List<DataGridViewColumn>();

            for (int c = 0; c < numCols; c++)
            {
                DataGridViewColumn newCol = new DataGridViewColumn();
                newCol.Name = theArgs.cols[c].Name + "disp";
                newCol.HeaderText = theArgs.cols[c].HeaderText;
                newCol.CellTemplate = theArgs.cols[c].CellTemplate;
                cols.Add(newCol);
            }               

            thisInst.dataMetTS.Rows.Clear();
            thisInst.dataMetTS.Columns.Clear();

            for (int c = 0; c < cols.Count; c++)
                thisInst.dataMetTS.Columns.Add(cols[c]);

            thisInst.dataMetTS.Rows.AddRange(rows.ToArray());

            thisInst.dataMetTS.Refresh();            
            thisInst.dataMetTS.Update();
            thisInst.updateThe.MetTS_CheckList();                        
            thisInst.updateThe.SetMetDataFlagColors();
            
            thisInst.updateThe.MetDataTS_TableVisibleColumns();
            thisInst.updateThe.MetDataTS_Dates();
            thisInst.updateThe.MetDataPlots();

            Close();

        }
    }
}<|MERGE_RESOLUTION|>--- conflicted
+++ resolved
@@ -1901,12 +1901,6 @@
                 return;
             }
 
-<<<<<<< HEAD
-                while (gotThemAll == false && numTopo > 0)
-                {
-                    textForProgBar = "Saving topography data...";
-                    int prog = (int)(100 * (double)maxId / numTopo);
-=======
             string textForProgBar = "Saving temperature data...";
 
             for (int t = 0; t < numTemps; t++)
@@ -1916,7 +1910,6 @@
                 if (fromOldToNew)
                     BackgroundWorker_DBUpdate.ReportProgress(prog, textForProgBar);
                 else
->>>>>>> dd31654c
                     BackgroundWorker_SaveAs.ReportProgress(prog, textForProgBar);
 
                 try
