--- conflicted
+++ resolved
@@ -1,33 +1,29 @@
-<?xml version="1.0" encoding="utf-8"?>
+﻿<?xml version="1.0" encoding="utf-8"?>
 <configuration>
   <configSections>
     <!-- For more information on Entity Framework configuration, visit http://go.microsoft.com/fwlink/?LinkID=237468 -->
-    <section name="entityFramework" type="System.Data.Entity.Internal.ConfigFile.EntityFrameworkSection, EntityFramework, Version=6.0.0.0, Culture=neutral, PublicKeyToken=b77a5c561934e089" requirePermission="false"/>
+    <section name="entityFramework" type="System.Data.Entity.Internal.ConfigFile.EntityFrameworkSection, EntityFramework, Version=6.0.0.0, Culture=neutral, PublicKeyToken=b77a5c561934e089" requirePermission="false" />
   </configSections>
   <entityFramework>
     <defaultConnectionFactory type="System.Data.Entity.Infrastructure.LocalDbConnectionFactory, EntityFramework">
       <parameters>
-        <parameter value="mssqllocaldb"/>
+        <parameter value="mssqllocaldb" />
       </parameters>
     </defaultConnectionFactory>
     <providers>
-      <provider invariantName="System.Data.SqlClient" type="System.Data.Entity.SqlServer.SqlProviderServices, EntityFramework.SqlServer"/>
+      <provider invariantName="System.Data.SqlClient" type="System.Data.Entity.SqlServer.SqlProviderServices, EntityFramework.SqlServer" />
     </providers>
   </entityFramework>
   <runtime>
     <assemblyBinding xmlns="urn:schemas-microsoft-com:asm.v1">
       <dependentAssembly>
-        <assemblyIdentity name="Newtonsoft.Json" publicKeyToken="30ad4fe6b2a6aeed" culture="neutral"/>
-        <bindingRedirect oldVersion="0.0.0.0-12.0.0.0" newVersion="12.0.0.0"/>
+        <assemblyIdentity name="Newtonsoft.Json" publicKeyToken="30ad4fe6b2a6aeed" culture="neutral" />
+        <bindingRedirect oldVersion="0.0.0.0-12.0.0.0" newVersion="12.0.0.0" />
       </dependentAssembly>
       <dependentAssembly>
-        <assemblyIdentity name="System.Spatial" publicKeyToken="31bf3856ad364e35" culture="neutral"/>
-        <bindingRedirect oldVersion="0.0.0.0-5.8.4.0" newVersion="5.8.4.0"/>
+        <assemblyIdentity name="System.Spatial" publicKeyToken="31bf3856ad364e35" culture="neutral" />
+        <bindingRedirect oldVersion="0.0.0.0-5.8.4.0" newVersion="5.8.4.0" />
       </dependentAssembly>
     </assemblyBinding>
   </runtime>
-<<<<<<< HEAD
-<startup><supportedRuntime version="v4.0" sku=".NETFramework,Version=v4.8"/></startup></configuration>
-=======
-<startup><supportedRuntime version="v4.0" sku=".NETFramework,Version=v4.8" /></startup></configuration>
->>>>>>> e547e50d
+<startup><supportedRuntime version="v4.0" sku=".NETFramework,Version=v4.8" /></startup></configuration>